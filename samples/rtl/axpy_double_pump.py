--- conflicted
+++ resolved
@@ -295,54 +295,11 @@
     ''',
                                 language=dace.Language.SystemVerilog)
 
-<<<<<<< HEAD
 rtl_tasklet.add_ip_core('slow_to_fast_clk', 'axis_clock_converter',
                         'xilinx.com', '1.1', {
                             "CONFIG.TDATA_NUM_BYTES": "8",
                             "CONFIG.SYNCHRONIZATION_STAGES": "8"
                         })
-=======
-rtl_tasklet.add_ip_core(
-    "clk_wiz_0", "clk_wiz", "xilinx.com", "6.0", {
-        "CONFIG.PRIMITIVE": "Auto",
-        "CONFIG.PRIM_IN_FREQ": "300",
-        "CONFIG.CLKOUT2_USED": "true",
-        "CONFIG.CLKOUT1_REQUESTED_OUT_FREQ": "300",
-        "CONFIG.CLKOUT2_REQUESTED_OUT_FREQ": "600",
-        "CONFIG.CLKIN1_JITTER_PS": "33.330000000000005",
-        "CONFIG.CLKOUT1_DRIVES": "Buffer",
-        "CONFIG.CLKOUT2_DRIVES": "Buffer",
-        "CONFIG.CLKOUT3_DRIVES": "Buffer",
-        "CONFIG.CLKOUT4_DRIVES": "Buffer",
-        "CONFIG.CLKOUT5_DRIVES": "Buffer",
-        "CONFIG.CLKOUT6_DRIVES": "Buffer",
-        "CONFIG.CLKOUT7_DRIVES": "Buffer",
-        "CONFIG.FEEDBACK_SOURCE": "FDBK_AUTO",
-        "CONFIG.USE_LOCKED": "false",
-        "CONFIG.USE_RESET": "false",
-        "CONFIG.MMCM_DIVCLK_DIVIDE": "1",
-        "CONFIG.MMCM_BANDWIDTH": "OPTIMIZED",
-        "CONFIG.MMCM_CLKFBOUT_MULT_F": "4",
-        "CONFIG.MMCM_CLKIN1_PERIOD": "3.333",
-        "CONFIG.MMCM_CLKIN2_PERIOD": "10.0",
-        "CONFIG.MMCM_COMPENSATION": "AUTO",
-        "CONFIG.MMCM_CLKOUT0_DIVIDE_F": "4",
-        "CONFIG.MMCM_CLKOUT1_DIVIDE": "2",
-        "CONFIG.NUM_OUT_CLKS": "2",
-        "CONFIG.CLKOUT1_JITTER": "81.814",
-        "CONFIG.CLKOUT1_PHASE_ERROR": "77.836",
-        "CONFIG.CLKOUT2_JITTER": "71.438",
-        "CONFIG.CLKOUT2_PHASE_ERROR": "77.836",
-        "CONFIG.AUTO_PRIMITIVE": "PLL"
-    })
-
-rtl_tasklet.add_ip_core('rst_clk_wiz', 'proc_sys_reset', 'xilinx.com', '5.0', {})
-
-rtl_tasklet.add_ip_core('slow_to_fast_clk', 'axis_clock_converter', 'xilinx.com', '1.1', {
-    "CONFIG.TDATA_NUM_BYTES": "8",
-    "CONFIG.SYNCHRONIZATION_STAGES": "8"
-})
->>>>>>> 6ef94e27
 
 rtl_tasklet.add_ip_core('slow_to_fast_data', 'axis_dwidth_converter', 'xilinx.com', '1.1', {
     "CONFIG.S_TDATA_NUM_BYTES": "8",
