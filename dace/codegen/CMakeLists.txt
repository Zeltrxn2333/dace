--- conflicted
+++ resolved
@@ -567,8 +567,6 @@
 endif() # DACE_ENABLE_XILINX
 
 
-<<<<<<< HEAD
-=======
 
 set(DACE_ENABLE_RTL ON)
 set(DACE_RTL_FILES "${DACE_SRC_DIR}/rtl/top.v")
@@ -605,7 +603,6 @@
 
 
 
->>>>>>> 760bdc4e
 # temporary enable simulator
 set(DACE_ENABLE_RTL ON)
 set(DACE_RTL_FILES "${DACE_SRC_DIR}/rtl/top.v")
