# Copyright 2019-2025 ETH Zurich and the DaCe authors. All rights reserved.
import collections
import copy
import pathlib
import re
from typing import Any, DefaultDict, Dict, List, Optional, Set, Tuple, Union

import numpy as np

import dace
from dace import config, data, dtypes
from dace.cli import progress
from dace.codegen import control_flow as cflow
from dace.codegen import dispatcher as disp
from dace.codegen.prettycode import CodeIOStream
from dace.codegen.common import codeblock_to_cpp, sym2cpp
from dace.codegen.targets.target import TargetCodeGenerator
from dace.codegen.tools.type_inference import infer_expr_type
from dace.sdfg import SDFG, SDFGState, nodes
from dace.sdfg import scope as sdscope
from dace.sdfg import utils
from dace.sdfg.analysis import cfg as cfg_analysis
from dace.sdfg.state import ControlFlowBlock, ControlFlowRegion, LoopRegion
from dace.transformation.passes.analysis import StateReachability, loop_analysis


def _get_or_eval_sdfg_first_arg(func, sdfg):
    if callable(func):
        return func(sdfg)
    return func


class DaCeCodeGenerator(object):
    """ DaCe code generator class that writes the generated code for SDFG
        state machines, and uses a dispatcher to generate code for
        individual states based on the target. """

    def __init__(self, sdfg: SDFG):
        self._dispatcher = disp.TargetDispatcher(self)
        self._dispatcher.register_state_dispatcher(self)
        self._initcode = CodeIOStream()
        self._exitcode = CodeIOStream()
        self.statestruct: List[str] = []
        self.environments: List[Any] = []
        self.targets: Set[TargetCodeGenerator] = set()
        self.to_allocate: DefaultDict[Union[SDFG, SDFGState, nodes.EntryNode],
                                      List[Tuple[SDFG, Optional[SDFGState], Optional[nodes.AccessNode], bool, bool,
                                                 bool]]] = collections.defaultdict(list)
        self.where_allocated: Dict[Tuple[SDFG, str], SDFG] = {}
        self.fsyms: Dict[int, Set[str]] = {}
        self._symbols_and_constants: Dict[int, Set[str]] = {}
        fsyms = self.free_symbols(sdfg)
        self.arglist = sdfg.arglist(scalars_only=False, free_symbols=fsyms)

        # resolve all symbols and constants
        # first handle root
        sdfg.reset_cfg_list()
        self._symbols_and_constants[sdfg.cfg_id] = sdfg.free_symbols.union(sdfg.constants_prop.keys())
        # then recurse
        for nested, state in sdfg.all_nodes_recursive():
            if isinstance(nested, nodes.NestedSDFG):
                state: SDFGState

                nsdfg = nested.sdfg

                # found a new nested sdfg: resolve symbols and constants
                result = nsdfg.free_symbols.union(nsdfg.constants_prop.keys())

                parent_constants = self._symbols_and_constants[nsdfg.parent_sdfg.cfg_id]
                result |= parent_constants

                # check for constant inputs
                for edge in state.in_edges(nested):
                    if edge.data.data in parent_constants:
                        # this edge is constant => propagate to nested sdfg
                        result.add(edge.dst_conn)

                self._symbols_and_constants[nsdfg.cfg_id] = result

    # Cached fields
    def symbols_and_constants(self, sdfg: SDFG):
        return self._symbols_and_constants[sdfg.cfg_id]

    def free_symbols(self, obj: Any):
        k = id(obj)
        if k in self.fsyms:
            return self.fsyms[k]
        if hasattr(obj, 'used_symbols'):
            result = obj.used_symbols(all_symbols=False)
        else:
            result = obj.free_symbols
        self.fsyms[k] = result
        return result

    ##################################################################
    # Target registry

    @property
    def dispatcher(self):
        return self._dispatcher

    ##################################################################
    # Code generation

    def preprocess(self, sdfg: SDFG) -> None:
        """
        Called before code generation. Used for making modifications on the SDFG prior to code generation.

        :note: Post-conditions assume that the SDFG will NOT be changed after this point.
        :param sdfg: The SDFG to modify in-place.
        """
        pass

    def generate_constants(self, sdfg: SDFG, callsite_stream: CodeIOStream):
        # Write constants
        for cstname, (csttype, cstval) in sdfg.constants_prop.items():
            if isinstance(csttype, data.Array):
                const_str = "constexpr " + csttype.dtype.ctype + " " + cstname + "[" + str(cstval.size) + "] = {"
                it = np.nditer(cstval, order='C')
                for i in range(cstval.size - 1):
                    const_str += str(it[0]) + ", "
                    it.iternext()
                const_str += str(it[0]) + "};\n"
                callsite_stream.write(const_str, sdfg)
            else:
                callsite_stream.write("constexpr %s %s = %s;\n" % (csttype.dtype.ctype, cstname, sym2cpp(cstval)), sdfg)

    def generate_fileheader(self, sdfg: SDFG, global_stream: CodeIOStream, backend: str = 'frame'):
        """ Generate a header in every output file that includes custom types
            and constants.

            :param sdfg: The input SDFG.
            :param global_stream: Stream to write to (global).
            :param backend: Whose backend this header belongs to.
        """
        from dace.codegen.targets.cpp import mangle_dace_state_struct_name  # Avoid circular import
        # Hash file include
        if backend == 'frame':
            global_stream.write('#include "../../include/hash.h"\n', sdfg)

        #########################################################
        # Environment-based includes
        for env in self.environments:
            if len(env.headers) > 0:
                if not isinstance(env.headers, dict):
                    headers = {'frame': env.headers}
                else:
                    headers = env.headers
                if backend in headers:
                    global_stream.write("\n".join("#include \"" + h + "\"" for h in headers[backend]), sdfg)

        #########################################################
        # Custom types
        datatypes = set()
        # Types of this SDFG
        for _, arrname, arr in sdfg.arrays_recursive():
            if arr is not None:
                datatypes.add(arr.dtype)

        emitted = set()

        def _emit_definitions(dtype: dtypes.typeclass, wrote_something: bool) -> bool:
            if isinstance(dtype, dtypes.pointer):
                wrote_something = _emit_definitions(dtype._typeclass, wrote_something)
            elif isinstance(dtype, dtypes.struct):
                for field in dtype.fields.values():
                    wrote_something = _emit_definitions(field, wrote_something)
            if hasattr(dtype, 'emit_definition'):
                if not wrote_something:
                    global_stream.write("", sdfg)
                if dtype not in emitted:
                    global_stream.write(dtype.emit_definition(), sdfg)
                    wrote_something = True
                    emitted.add(dtype)
            return wrote_something

        # Emit unique definitions
        wrote_something = False
        for typ in datatypes:
            wrote_something = _emit_definitions(typ, wrote_something)
        if wrote_something:
            global_stream.write("", sdfg)

        #########################################################
        # Write constants
        self.generate_constants(sdfg, global_stream)

        #########################################################
        # Write state struct
        structstr = '\n'.join(self.statestruct)
        global_stream.write(f'''
typedef struct {mangle_dace_state_struct_name(sdfg)} {{
    {structstr}
}}{mangle_dace_state_struct_name(sdfg)};

''', sdfg)

        for sd in sdfg.all_sdfgs_recursive():
            if None in sd.global_code:
                global_stream.write(codeblock_to_cpp(sd.global_code[None]), sd)
            if backend in sd.global_code:
                global_stream.write(codeblock_to_cpp(sd.global_code[backend]), sd)

    def generate_header(self, sdfg: SDFG, global_stream: CodeIOStream, callsite_stream: CodeIOStream):
        """ Generate the header of the frame-code. Code exists in a separate
            function for overriding purposes.

            :param sdfg: The input SDFG.
            :param global_stream: Stream to write to (global).
            :param callsite_stream: Stream to write to (at call site).
        """
        # Write frame code - header
        global_stream.write('/* DaCe AUTO-GENERATED FILE. DO NOT MODIFY */\n' + '#include <dace/dace.h>\n', sdfg)
        global_stream.write('#include <dace/soft_hier/preload.h>\n', sdfg)
        # Write header required by environments
        for env in self.environments:
            self.statestruct.extend(env.state_fields)

        # Instrumentation preamble
        if len(self._dispatcher.instrumentation) > 2:
            self.statestruct.append('dace::perf::Report report;')
            # Reset report if written every invocation
            if config.Config.get_bool('instrumentation', 'report_each_invocation'):
                callsite_stream.write('__state->report.reset();', sdfg)

        self.generate_fileheader(sdfg, global_stream, 'frame')

    def generate_footer(self, sdfg: SDFG, global_stream: CodeIOStream, callsite_stream: CodeIOStream):
        """ Generate the footer of the frame-code. Code exists in a separate
            function for overriding purposes.

            :param sdfg: The input SDFG.
            :param global_stream: Stream to write to (global).
            :param callsite_stream: Stream to write to (at call site).
        """
        from dace.codegen.targets.cpp import mangle_dace_state_struct_name  # Avoid circular import
        fname = sdfg.name
        params = sdfg.signature(arglist=self.arglist)
        paramnames = sdfg.signature(False, for_call=True, arglist=self.arglist)
        initparams = sdfg.init_signature(free_symbols=self.free_symbols(sdfg))
        initparamnames = sdfg.init_signature(for_call=True, free_symbols=self.free_symbols(sdfg))

        # Invoke all instrumentation providers
        for instr in self._dispatcher.instrumentation.values():
            if instr is not None:
                instr.on_sdfg_end(sdfg, callsite_stream, global_stream)

        # Instrumentation saving
        if (config.Config.get_bool('instrumentation', 'report_each_invocation')
                and len(self._dispatcher.instrumentation) > 2):
            callsite_stream.write(
                '__state->report.save("%s", __HASH_%s);' % (pathlib.Path(sdfg.build_folder) / "perf", sdfg.name), sdfg)

        # Write closing brace of program
        callsite_stream.write('}', sdfg)

        # Write awkward footer to avoid 'extern "C"' issues
        params_comma = (', ' + params) if params else ''
        initparams_comma = (', ' + initparams) if initparams else ''
        paramnames_comma = (', ' + paramnames) if paramnames else ''
        initparamnames_comma = (', ' + initparamnames) if initparamnames else ''
        callsite_stream.write(
            f'''
DACE_EXPORTED void __program_{fname}({mangle_dace_state_struct_name(fname)} *__state{params_comma})
{{
    __program_{fname}_internal(__state{paramnames_comma});
}}''', sdfg)

        for target in self._dispatcher.used_targets:
            if target.has_initializer:
                callsite_stream.write(
                    f'DACE_EXPORTED int __dace_init_{target.target_name}({mangle_dace_state_struct_name(sdfg)} *__state{initparams_comma});\n',
                    sdfg)
            if target.has_finalizer:
                callsite_stream.write(
                    f'DACE_EXPORTED int __dace_exit_{target.target_name}({mangle_dace_state_struct_name(sdfg)} *__state);\n',
                    sdfg)

        callsite_stream.write(
            f"""
DACE_EXPORTED {mangle_dace_state_struct_name(sdfg)} *__dace_init_{sdfg.name}({initparams})
{{
    int __result = 0;
    {mangle_dace_state_struct_name(sdfg)} *__state = new {mangle_dace_state_struct_name(sdfg)};

            """, sdfg)

        for target in self._dispatcher.used_targets:
            if target.has_initializer:
                callsite_stream.write(
                    '__result |= __dace_init_%s(__state%s);' % (target.target_name, initparamnames_comma), sdfg)
        for env in self.environments:
            init_code = _get_or_eval_sdfg_first_arg(env.init_code, sdfg)
            if init_code:
                callsite_stream.write("{  // Environment: " + env.__name__, sdfg)
                callsite_stream.write(init_code)
                callsite_stream.write("}")

        for sd in sdfg.all_sdfgs_recursive():
            if None in sd.init_code:
                callsite_stream.write(codeblock_to_cpp(sd.init_code[None]), sd)
            if 'frame' in sd.init_code:
                callsite_stream.write(codeblock_to_cpp(sd.init_code['frame']), sd)

        callsite_stream.write(self._initcode.getvalue(), sdfg)

        callsite_stream.write(
            f"""
    if (__result) {{
        delete __state;
        return nullptr;
    }}
    return __state;
}}

DACE_EXPORTED int __dace_exit_{sdfg.name}({mangle_dace_state_struct_name(sdfg)} *__state)
{{
    int __err = 0;
""", sdfg)

        # Instrumentation saving
        if (not config.Config.get_bool('instrumentation', 'report_each_invocation')
                and len(self._dispatcher.instrumentation) > 2):
            callsite_stream.write(
                '__state->report.save("%s", __HASH_%s);' % (pathlib.Path(sdfg.build_folder) / "perf", sdfg.name), sdfg)

        callsite_stream.write(self._exitcode.getvalue(), sdfg)

        for sd in sdfg.all_sdfgs_recursive():
            if None in sd.exit_code:
                callsite_stream.write(codeblock_to_cpp(sd.exit_code[None]), sd)
            if 'frame' in sd.exit_code:
                callsite_stream.write(codeblock_to_cpp(sd.exit_code['frame']), sd)

        for target in self._dispatcher.used_targets:
            if target.has_finalizer:
                callsite_stream.write(
                    f'''
    int __err_{target.target_name} = __dace_exit_{target.target_name}(__state);
    if (__err_{target.target_name}) {{
        __err = __err_{target.target_name};
    }}
''', sdfg)
        for env in reversed(self.environments):
            finalize_code = _get_or_eval_sdfg_first_arg(env.finalize_code, sdfg)
            if finalize_code:
                callsite_stream.write("{  // Environment: " + env.__name__, sdfg)
                callsite_stream.write(finalize_code)
                callsite_stream.write("}")

        callsite_stream.write('delete __state;\n', sdfg)
        callsite_stream.write('return __err;\n}\n', sdfg)

    def generate_external_memory_management(self, sdfg: SDFG, callsite_stream: CodeIOStream):
        """
        If external data descriptors are found in the SDFG (or any nested SDFGs),
        this function will generate exported functions to (1) get the required memory size
        per storage location (``__dace_get_external_memory_size_<STORAGE>``, where ``<STORAGE>``
        can be ``CPU_Heap`` or any other ``dtypes.StorageType``); and (2) set the externally-allocated
        pointer to the generated code's internal state (``__dace_set_external_memory_<STORAGE>``).
        """
        from dace.codegen.targets.cpp import mangle_dace_state_struct_name  # Avoid circular import

        # Collect external arrays
        ext_arrays: Dict[dtypes.StorageType, List[Tuple[SDFG, str, data.Data]]] = collections.defaultdict(list)
        for subsdfg, aname, arr in sdfg.arrays_recursive():
            if arr.lifetime == dtypes.AllocationLifetime.External:
                ext_arrays[arr.storage].append((subsdfg, aname, arr))

        # Only generate functions as necessary
        if not ext_arrays:
            return

        initparams = sdfg.init_signature(free_symbols=self.free_symbols(sdfg))
        initparams_comma = (', ' + initparams) if initparams else ''

        for storage, arrays in ext_arrays.items():
            size = 0
            for subsdfg, aname, arr in arrays:
                size += arr.total_size * arr.dtype.bytes

            # Size query functions
            callsite_stream.write(
                f'''
DACE_EXPORTED size_t __dace_get_external_memory_size_{storage.name}({mangle_dace_state_struct_name(sdfg)} *__state{initparams_comma})
{{
    return {sym2cpp(size)};
}}
''', sdfg)

            # Pointer set functions
            callsite_stream.write(
                f'''
DACE_EXPORTED void __dace_set_external_memory_{storage.name}({mangle_dace_state_struct_name(sdfg)} *__state, char *ptr{initparams_comma})
{{''', sdfg)

            offset = 0
            for subsdfg, aname, arr in arrays:
                allocname = f'__state->__{subsdfg.cfg_id}_{aname}'
                callsite_stream.write(f'{allocname} = decltype({allocname})(ptr + {sym2cpp(offset)});', subsdfg)
                offset += arr.total_size * arr.dtype.bytes

            # Footer
            callsite_stream.write('}', sdfg)

    def generate_state(self,
                       sdfg: SDFG,
                       cfg: ControlFlowRegion,
                       state: SDFGState,
                       global_stream: CodeIOStream,
                       callsite_stream: CodeIOStream,
                       generate_state_footer: bool = True):
        # print(f'Framecode generating state {state.label}...')
        callsite_stream.write(f'//Framecode generating state {state.label}...', sdfg)
        sid = state.block_id
        # Emit internal transient array allocation
        # callsite_stream.write("// Start allocate arrays in scope\n")
        # print(f'Allocating arrays in scope for state {state.label}...')
        self.allocate_arrays_in_scope(sdfg, cfg, state, global_stream, callsite_stream)
        # print(f'Finished allocating arrays in scope for state {state.label}.')
        # callsite_stream.write("// Finish allocate arrays in scope\n")

        # Invoke all instrumentation providers
        for instr in self._dispatcher.instrumentation.values():
            if instr is not None:
                instr.on_state_begin(sdfg, cfg, state, callsite_stream, global_stream)

        #####################
        # Create dataflow graph for state's children.

        # DFG to code scheme: Only generate code for nodes whose all
        # dependencies have been executed (topological sort).
        # For different connected components, run them concurrently.

        components = dace.sdfg.concurrent_subgraphs(state)

        if len(components) <= 1:
            self._dispatcher.dispatch_subgraph(sdfg,
                                               cfg,
                                               state,
                                               sid,
                                               global_stream,
                                               callsite_stream,
                                               skip_entry_node=False)
            # print(f'Finished Framecode dispatch_subgraph {state.label}.')
        else:
            if sdfg.openmp_sections:
                callsite_stream.write("#pragma omp parallel sections\n{")
            for c in components:
                if sdfg.openmp_sections:
                    callsite_stream.write("#pragma omp section\n{")
                self._dispatcher.dispatch_subgraph(sdfg,
                                                   cfg,
                                                   c,
                                                   sid,
                                                   global_stream,
                                                   callsite_stream,
                                                   skip_entry_node=False)
                if sdfg.openmp_sections:
                    callsite_stream.write("} // End omp section")
            if sdfg.openmp_sections:
                callsite_stream.write("} // End omp sections")
            # print(f'Finished Framecode dispatch_subgraph {state.label}.')

        #####################
        # Write state footer

        if generate_state_footer:
            # Emit internal transient array deallocation
            self.deallocate_arrays_in_scope(sdfg, state.parent_graph, state, global_stream, callsite_stream)

            # Invoke all instrumentation providers
            for instr in self._dispatcher.instrumentation.values():
                if instr is not None:
                    instr.on_state_end(sdfg, cfg, state, callsite_stream, global_stream)
        # print(f'Finished Framecode generating state {state.label}.')

    def generate_states(self, sdfg: SDFG, global_stream: CodeIOStream, callsite_stream: CodeIOStream) -> Set[SDFGState]:
        states_generated = set()
        # print(f'Generating states for SDFG {sdfg.name}...')
        opbar = progress.OptionalProgressBar(len(sdfg.states()), title=f'Generating code (SDFG {sdfg.cfg_id})')

        # Create closure + function for state dispatcher
        def dispatch_state(state: SDFGState) -> str:
            # print(f'Calling dispatch_state {state.label}...')
            stream = CodeIOStream()
            self._dispatcher.dispatch_state(state, global_stream, stream)
            opbar.next()
            states_generated.add(state)  # For sanity check
            # print(f'Finished dispatch_state {state.label}.')
            return stream.getvalue()

<<<<<<< HEAD
        if sdfg.root_sdfg.recheck_using_explicit_control_flow():
            # Use control flow blocks embedded in the SDFG to generate control flow.
            cft = cflow.structured_control_flow_tree_with_regions(sdfg, dispatch_state)
        elif config.Config.get_bool('optimizer', 'detect_control_flow'):
            # print('Using control flow detection...')
            # Handle specialized control flow
            # Avoid import loop
            from dace.transformation import helpers as xfh

            # Clean up the state machine by separating combined condition and assignment
            # edges.
            xfh.split_interstate_edges(sdfg)

            cft = cflow.structured_control_flow_tree(sdfg, dispatch_state)
        else:
            # print('Using general control flow...')
            # If disabled, generate entire graph as general control flow block
            states_topological = list(sdfg.bfs_nodes(sdfg.start_state))
            last = states_topological[-1]
            cft = cflow.GeneralBlock(
                dispatch_state, None, True, None,
                [cflow.BasicCFBlock(dispatch_state, None, s is last, s)
                 for s in states_topological], [], [], [], [], False)

        # print('Generating code for cft...')
        callsite_stream.write(cft.as_cpp(self, sdfg.symbols), sdfg)
        # print('Code generation complete.')
=======
        callsite_stream.write(cflow.control_flow_region_to_code(sdfg, dispatch_state, self, sdfg.symbols), sdfg)

>>>>>>> 796b0c0f
        opbar.done()

        return states_generated

    def _get_schedule(self, scope: Union[nodes.EntryNode, SDFGState, SDFG]) -> dtypes.ScheduleType:
        TOP_SCHEDULE = dtypes.ScheduleType.Sequential
        if scope is None:
            return TOP_SCHEDULE
        elif isinstance(scope, nodes.EntryNode):
            return scope.schedule
        elif isinstance(scope, (SDFGState, SDFG)):
            sdfg: SDFG = (scope if isinstance(scope, SDFG) else scope.parent)
            if sdfg.parent_nsdfg_node is None:
                return TOP_SCHEDULE

            # Go one SDFG up
            pstate = sdfg.parent
            pscope = pstate.entry_node(sdfg.parent_nsdfg_node)
            if pscope is not None:
                return self._get_schedule(pscope)
            return self._get_schedule(pstate)
        else:
            raise TypeError

    def _can_allocate(self, sdfg: SDFG, state: SDFGState, desc: data.Data, scope: Union[nodes.EntryNode, SDFGState,
                                                                                        SDFG]) -> bool:
        schedule = self._get_schedule(scope)
        # if not dtypes.can_allocate(desc.storage, schedule):
        #     return False
        if dtypes.can_allocate(desc.storage, schedule):
            return True

        # Check for device-level memory recursively
        node = scope if isinstance(scope, nodes.EntryNode) else None
        cstate = scope if isinstance(scope, SDFGState) else state
        csdfg = scope if isinstance(scope, SDFG) else sdfg

        if desc.storage in dtypes.FPGA_STORAGES:
            return sdscope.is_devicelevel_fpga(csdfg, cstate, node)
        elif desc.storage in dtypes.GPU_STORAGES:
            return sdscope.is_devicelevel_gpu(csdfg, cstate, node)

        return False

    def determine_allocation_lifetime(self, top_sdfg: SDFG):
        """
        Determines where (at which scope/state/SDFG) each data descriptor will be allocated/deallocated.

        :param top_sdfg: The top-level SDFG to determine for.
        """
        # Gather shared transients, free symbols, and first/last appearance
        shared_transients = {}
        fsyms = {}
        reachability = StateReachability().apply_pass(top_sdfg, {})
        access_instances: Dict[int, Dict[str, List[Tuple[SDFGState, nodes.AccessNode]]]] = {}
        for sdfg in top_sdfg.all_sdfgs_recursive():
            shared_transients[sdfg.cfg_id] = sdfg.shared_transients(check_toplevel=False, include_nested_data=True)
            fsyms[sdfg.cfg_id] = self.symbols_and_constants(sdfg)

            #############################################
            # Look for all states in which a scope-allocated array is used in
            instances: Dict[str, List[Tuple[SDFGState, nodes.AccessNode]]] = collections.defaultdict(list)
            array_names = sdfg.arrays.keys(
            )  #set(k for k, v in sdfg.arrays.items() if v.lifetime == dtypes.AllocationLifetime.Scope)
            # Iterate topologically to get state-order
            for state in cfg_analysis.blockorder_topological_sort(sdfg, ignore_nonstate_blocks=True):
                for node in state.data_nodes():
                    if node.data not in array_names:
                        continue
                    instances[node.data].append((state, node))

                # Look in the surrounding edges for usage
                edge_fsyms: Set[str] = set()
                for e in state.parent_graph.all_edges(state):
                    edge_fsyms |= e.data.free_symbols
                for edge_array in edge_fsyms & array_names:
                    instances[edge_array].append((state, nodes.AccessNode(edge_array)))
            #############################################

            access_instances[sdfg.cfg_id] = instances

        for sdfg, name, desc in top_sdfg.arrays_recursive(include_nested_data=True):
            # NOTE: Assuming here that all Structure members share transient/storage/lifetime properties.
            # TODO: Study what is needed in the DaCe stack to ensure this assumption is correct.
            top_desc = sdfg.arrays[name.split('.')[0]]
            top_transient = top_desc.transient
            top_storage = top_desc.storage
            top_lifetime = top_desc.lifetime
            if not top_transient:
                continue
            if name in sdfg.constants_prop:
                # Constants do not need to be allocated
                continue

            # NOTE: In the code below we infer where a transient should be
            # declared, allocated, and deallocated. The information is stored
            # in the `to_allocate` dictionary. The key of each entry is the
            # scope where one of the above actions must occur, while the value
            # is a tuple containing the following information:
            # 1. The SDFG object that containts the transient.
            # 2. The State id where the action should (approx.) take place.
            # 3. The Access Node id of the transient in the above State.
            # 4. True if declaration should take place, otherwise False.
            # 5. True if allocation should take place, otherwise False.
            # 6. True if deallocation should take place, otherwise False.

            first_state_instance, first_node_instance = access_instances[sdfg.cfg_id].get(name, [(None, None)])[0]
            last_state_instance, last_node_instance = access_instances[sdfg.cfg_id].get(name, [(None, None)])[-1]

            # Cases
            if top_lifetime in (dtypes.AllocationLifetime.Persistent, dtypes.AllocationLifetime.External):
                # Persistent memory is allocated in initialization code and
                # exists in the library state structure

                # If unused, skip
                if first_node_instance is None:
                    continue

                definition = desc.as_arg(name=f'__{sdfg.cfg_id}_{name}') + ';'

                if top_storage != dtypes.StorageType.CPU_ThreadLocal:  # If thread-local, skip struct entry
                    self.statestruct.append(definition)

                self.to_allocate[top_sdfg].append((sdfg, first_state_instance, first_node_instance, True, True, True))
                self.where_allocated[(sdfg, name)] = top_sdfg
                continue
            elif top_lifetime is dtypes.AllocationLifetime.Global:
                # Global memory is allocated in the beginning of the program
                # exists in the library state structure (to be passed along
                # to the right SDFG)

                # If unused, skip
                if first_node_instance is None:
                    continue

                definition = desc.as_arg(name=f'__{sdfg.cfg_id}_{name}') + ';'
                self.statestruct.append(definition)

                self.to_allocate[top_sdfg].append((sdfg, first_state_instance, first_node_instance, True, True, True))
                self.where_allocated[(sdfg, name)] = top_sdfg
                continue

            # The rest of the cases change the starting scope we attempt to
            # allocate from, since the descriptors may only be allocated higher
            # in the hierarchy (e.g., in the case of GPU global memory inside
            # a kernel).
            alloc_scope: Union[nodes.EntryNode, SDFGState, SDFG] = None
            alloc_state: SDFGState = None
            if (name in shared_transients[sdfg.cfg_id] or top_lifetime is dtypes.AllocationLifetime.SDFG):
                # SDFG descriptors are allocated in the beginning of their SDFG
                alloc_scope = sdfg
                if first_state_instance is not None:
                    alloc_state = first_state_instance
                # If unused, skip
                if first_node_instance is None:
                    continue
            elif top_lifetime == dtypes.AllocationLifetime.State:
                # State memory is either allocated in the beginning of the
                # containing state or the SDFG (if used in more than one state)
                curstate: SDFGState = None
                multistate = False
                for state in sdfg.states():
                    if any(n.data == name for n in state.data_nodes()):
                        if curstate is not None:
                            multistate = True
                            break
                        curstate = state
                if multistate:
                    alloc_scope = sdfg
                else:
                    alloc_scope = curstate
                    alloc_state = curstate
            elif top_lifetime == dtypes.AllocationLifetime.Scope:
                # Scope memory (default) is either allocated in the innermost
                # scope (e.g., Map, Consume) it is used in (i.e., greatest
                # common denominator), or in the SDFG if used in multiple states
                curscope: Union[nodes.EntryNode, SDFGState] = None
                curstate: SDFGState = None
                multistate = False

                # Does the array appear in inter-state edges or loop / conditional block conditions etc.?
                for isedge in sdfg.all_interstate_edges():
                    if name in self.free_symbols(isedge.data):
                        multistate = True
                for cfg in sdfg.all_control_flow_regions():
                    block_syms = cfg.used_symbols(all_symbols=True, with_contents=False)
                    if name in block_syms:
                        multistate = True

                for state in sdfg.states():
                    if multistate:
                        break
                    sdict = state.scope_dict()
                    for node in state.nodes():
                        if not isinstance(node, nodes.AccessNode):
                            continue
                        if node.root_data != name:
                            continue

                        # If already found in another state, set scope to SDFG
                        if curstate is not None and curstate != state:
                            multistate = True
                            break
                        curstate = state

                        # Current scope (or state object if top-level)
                        scope = sdict[node] or state
                        if curscope is None:
                            curscope = scope
                            continue
                        # States always win
                        if isinstance(scope, SDFGState):
                            curscope = scope
                            continue
                        # Lower/Higher/Disjoint scopes: find common denominator
                        if isinstance(curscope, SDFGState):
                            if scope in curscope.nodes():
                                continue
                        curscope = sdscope.common_parent_scope(sdict, scope, curscope)

                    if multistate:
                        break

                if multistate:
                    alloc_scope = sdfg
                else:
                    alloc_scope = curscope
                    alloc_state = curstate
            else:
                raise TypeError('Unrecognized allocation lifetime "%s"' % desc.lifetime)

            if alloc_scope is None:  # No allocation necessary
                continue

            # If descriptor cannot be allocated in this scope, traverse up the
            # scope tree until it is possible
            cursdfg = sdfg
            curstate = alloc_state
            curscope = alloc_scope
            while not self._can_allocate(cursdfg, curstate, desc, curscope):
                if curscope is None:
                    break
                if isinstance(curscope, nodes.EntryNode):
                    # Go one scope up
                    curscope = curstate.entry_node(curscope)
                    if curscope is None:
                        curscope = curstate
                elif isinstance(curscope, (SDFGState, SDFG)):
                    cursdfg: SDFG = (curscope if isinstance(curscope, SDFG) else curscope.parent)
                    # Go one SDFG up
                    if cursdfg.parent_nsdfg_node is None:
                        curscope = None
                        curstate = None
                        cursdfg = None
                    else:
                        curstate = cursdfg.parent
                        curscope = curstate.entry_node(cursdfg.parent_nsdfg_node)
                        cursdfg = cursdfg.parent_sdfg
                else:
                    raise TypeError

            if curscope is None:
                curscope = top_sdfg

            # Check if Array/View is dependent on non-free SDFG symbols
            # NOTE: Tuple is (SDFG, State, Node, declare, allocate, deallocate)
            fsymbols = fsyms[sdfg.cfg_id]
            if (not isinstance(curscope, nodes.EntryNode)
                    and utils.is_nonfree_sym_dependent(first_node_instance, desc, first_state_instance, fsymbols)):
                # Allocate in first State, deallocate in last State
                if first_state_instance != last_state_instance:
                    # If any state is not reachable from first state, find common denominators in the form of
                    # dominator and postdominator.
                    instances: List[Tuple[SDFGState, nodes.AccessNode]] = access_instances[sdfg.cfg_id][name]

                    # A view gets "allocated" everywhere it appears
                    if isinstance(desc, data.View):
                        for s, n in instances:
                            self.to_allocate[s].append((sdfg, s, n, False, True, False))
                            self.to_allocate[s].append((sdfg, s, n, False, False, True))
                        self.where_allocated[(sdfg, name)] = cursdfg
                        continue

                    if any(inst not in reachability[sdfg.cfg_id][first_state_instance] for inst in instances):
                        first_state_instance, last_state_instance = _get_dominator_and_postdominator(sdfg, instances)
                        # Declare in SDFG scope
                        # NOTE: Even if we declare the data at a common dominator, we keep the first and last node
                        # instances. This is especially needed for Views which require both the SDFGState and the
                        # AccessNode.
                        self.to_allocate[curscope].append((sdfg, None, nodes.AccessNode(name), True, False, False))
                    else:
                        self.to_allocate[curscope].append(
                            (sdfg, first_state_instance, first_node_instance, True, False, False))

                    curscope = first_state_instance
                    self.to_allocate[curscope].append(
                        (sdfg, first_state_instance, first_node_instance, False, True, False))
                    curscope = last_state_instance
                    self.to_allocate[curscope].append(
                        (sdfg, last_state_instance, last_node_instance, False, False, True))
                else:
                    curscope = first_state_instance
                    self.to_allocate[curscope].append(
                        (sdfg, first_state_instance, first_node_instance, True, True, True))
            else:
                self.to_allocate[curscope].append((sdfg, first_state_instance, first_node_instance, True, True, True))
            if isinstance(curscope, SDFG):
                self.where_allocated[(sdfg, name)] = curscope
            else:
                self.where_allocated[(sdfg, name)] = cursdfg

    def allocate_arrays_in_scope(self, sdfg: SDFG, cfg: ControlFlowRegion, scope: Union[nodes.EntryNode, SDFGState,
                                                                                        SDFG],
                                 function_stream: CodeIOStream, callsite_stream: CodeIOStream) -> None:
        """ Dispatches allocation of all arrays in the given scope. """
        for tsdfg, state, node, declare, allocate, _ in self.to_allocate[scope]:
            if state is not None:
                state_id = state.block_id
            else:
                state_id = -1

            desc = node.desc(tsdfg)
            self._dispatcher.dispatch_allocate(tsdfg, cfg if state is None else state.parent_graph, state, state_id,
                                               node, desc, function_stream, callsite_stream, declare, allocate)

    def deallocate_arrays_in_scope(self, sdfg: SDFG, cfg: ControlFlowRegion, scope: Union[nodes.EntryNode, SDFGState,
                                                                                          SDFG],
                                   function_stream: CodeIOStream, callsite_stream: CodeIOStream):
        """ Dispatches deallocation of all arrays in the given scope. """
        for tsdfg, state, node, _, _, deallocate in self.to_allocate[scope]:
            if not deallocate:
                continue
            if state is not None:
                state_id = state.block_id
            else:
                state_id = -1

            desc = node.desc(tsdfg)

            self._dispatcher.dispatch_deallocate(tsdfg, state.parent_graph, state, state_id, node, desc,
                                                 function_stream, callsite_stream)

    def generate_code(self,
                      sdfg: SDFG,
                      schedule: Optional[dtypes.ScheduleType],
                      cfg_id: str = "") -> Tuple[str, str, Set[TargetCodeGenerator], Set[str]]:
        """ Generate frame code for a given SDFG, calling registered targets'
            code generation callbacks for them to generate their own code.

            :param sdfg: The SDFG to generate code for.
            :param schedule: The schedule the SDFG is currently located, or
                             None if the SDFG is top-level.
            :param cfg_id An optional string id given to the SDFG label
            :return: A tuple of the generated global frame code, local frame
                     code, and a set of targets that have been used in the
                     generation of this SDFG.
        """
        if len(cfg_id) == 0 and sdfg.cfg_id != 0:
            cfg_id = '_%d' % sdfg.cfg_id

        # print("Using frame code generator for %s" % sdfg.label)
        global_stream = CodeIOStream()
        callsite_stream = CodeIOStream()

        is_top_level = sdfg.parent is None

        # Analyze allocation lifetime of SDFG and all nested SDFGs
        if is_top_level:
            self.determine_allocation_lifetime(sdfg)

        # Generate code
        ###########################

        # Keep track of allocated variables
        allocated = set()

        # Add symbol mappings to allocated variables
        if sdfg.parent_nsdfg_node is not None:
            allocated |= sdfg.parent_nsdfg_node.symbol_mapping.keys()

        # Invoke all instrumentation providers
        for instr in self._dispatcher.instrumentation.values():
            if instr is not None:
                instr.on_sdfg_begin(sdfg, callsite_stream, global_stream, self)

        # Allocate outer-level transients
        self.allocate_arrays_in_scope(sdfg, sdfg, sdfg, global_stream, callsite_stream)

        outside_symbols = sdfg.arglist() if is_top_level else set()
        # print("Allocated outer-level transients")
        # Define constants as top-level-allocated
        for cname, (ctype, _) in sdfg.constants_prop.items():
            if isinstance(ctype, data.Array):
                self.dispatcher.defined_vars.add(cname, disp.DefinedType.Pointer, ctype.dtype.ctype)
            else:
                self.dispatcher.defined_vars.add(cname, disp.DefinedType.Scalar, ctype.dtype.ctype)

        # Allocate inter-state variables
        global_symbols = copy.deepcopy(sdfg.symbols)
        global_symbols.update({aname: arr.dtype for aname, arr in sdfg.arrays.items()})
        interstate_symbols = {}
        for cfr in sdfg.all_control_flow_regions():
            if isinstance(cfr, LoopRegion) and cfr.loop_variable is not None and cfr.init_statement is not None:
                if not cfr.loop_variable in interstate_symbols:
                    if cfr.loop_variable in global_symbols:
                        interstate_symbols[cfr.loop_variable] = global_symbols[cfr.loop_variable]
                    else:
                        l_end = loop_analysis.get_loop_end(cfr)
                        l_start = loop_analysis.get_init_assignment(cfr)
                        l_step = loop_analysis.get_loop_stride(cfr)
                        sym_type = dtypes.result_type_of(infer_expr_type(l_start, global_symbols),
                                                         infer_expr_type(l_step, global_symbols),
                                                         infer_expr_type(l_end, global_symbols))
                        interstate_symbols[cfr.loop_variable] = sym_type
                if not cfr.loop_variable in global_symbols:
                    global_symbols[cfr.loop_variable] = interstate_symbols[cfr.loop_variable]

            for e in cfr.dfs_edges(cfr.start_block):
                symbols = e.data.new_symbols(sdfg, global_symbols)
                # Inferred symbols only take precedence if global symbol not defined or None
                symbols = {
                    k: v if (k not in global_symbols or global_symbols[k] is None) else global_symbols[k]
                    for k, v in symbols.items()
                }
                interstate_symbols.update(symbols)
                global_symbols.update(symbols)

        for isvarName, isvarType in interstate_symbols.items():
            if isvarType is None:
                raise TypeError(f'Type inference failed for symbol {isvarName}')

            # NOTE: NestedSDFGs frequently contain tautologies in their symbol mapping, e.g., `'i': i`. Do not
            # redefine the symbols in such cases.
            # Additionally, do not redefine a symbol with its type if it was already defined
            # as part of the function's arguments
            if not is_top_level and isvarName in sdfg.parent_nsdfg_node.symbol_mapping:
                continue
            isvar = data.Scalar(isvarType)
            if (schedule in (dtypes.ScheduleType.FPGA_Device, dtypes.ScheduleType.FPGA_Multi_Pumped)
                    and config.Config.get('compiler', 'fpga', 'vendor').lower() == 'intel_fpga'):
                # Emit OpenCL type
                callsite_stream.write(f'{isvarType.ocltype} {isvarName};\n', sdfg)
                self.dispatcher.defined_vars.add(isvarName, disp.DefinedType.Scalar, isvarType.ctype)
            else:
                # If the variable is passed as an input argument to the SDFG, do not need to declare it
                if isvarName not in outside_symbols:
                    callsite_stream.write('%s;\n' % (isvar.as_arg(with_types=True, name=isvarName)), sdfg)
                    self.dispatcher.defined_vars.add(isvarName, disp.DefinedType.Scalar, isvarType.ctype)
        callsite_stream.write('\n', sdfg)

        #######################################################################
        # Generate actual program body
        # print("Generating states")
        states_generated = self.generate_states(sdfg, global_stream, callsite_stream)
        # print("Generated states")
        #######################################################################

        # Sanity check
        if len(states_generated) != len(sdfg.states()):
            raise RuntimeError(
                "Not all states were generated in SDFG {}!"
                "\n  Generated: {}\n  Missing: {}".format(sdfg.label, [s.label for s in states_generated],
                                                          [s.label for s in (set(sdfg.states()) - states_generated)]))

        # Deallocate transients
        self.deallocate_arrays_in_scope(sdfg, sdfg, sdfg, global_stream, callsite_stream)

        # Now that we have all the information about dependencies, generate
        # header and footer
        if is_top_level:
            header_stream = CodeIOStream()
            header_global_stream = CodeIOStream()
            footer_stream = CodeIOStream()
            footer_global_stream = CodeIOStream()

            # Get all environments used in the generated code, including
            # dependent environments
            from dace.codegen.targets.cpp import mangle_dace_state_struct_name
            self.environments = dace.library.get_environments_and_dependencies(self._dispatcher.used_environments)

            self.generate_header(sdfg, header_global_stream, header_stream)

            # Open program function
            params = sdfg.signature(arglist=self.arglist)
            if params:
                params = ', ' + params
            function_signature = f'void __program_{sdfg.name}_internal({mangle_dace_state_struct_name(sdfg)}*__state{params})\n{{'

            self.generate_footer(sdfg, footer_global_stream, footer_stream)
            self.generate_external_memory_management(sdfg, footer_stream)

            header_global_stream.write(global_stream.getvalue())
            header_global_stream.write(footer_global_stream.getvalue())
            generated_header = header_global_stream.getvalue()

            all_code = CodeIOStream()
            all_code.write(function_signature)
            all_code.write(header_stream.getvalue())
            all_code.write(callsite_stream.getvalue())
            all_code.write(footer_stream.getvalue())
            generated_code = all_code.getvalue()
        else:
            generated_header = global_stream.getvalue()
            generated_code = callsite_stream.getvalue()

        # Clean up generated code
        gotos = re.findall(r'goto (.*?);', generated_code)
        goto_ctr = collections.Counter(gotos)
        clean_code = ''
        last_line = ''
        for line in generated_code.split('\n'):
            # Empty line
            if not line.strip():
                continue
            # Empty line with semicolon
            if re.match(r'^\s*;\s*', line):
                continue
            # Label that might be unused
            label = re.findall(r'^\s*([a-zA-Z_][a-zA-Z_0-9]*):\s*[;]?\s*////.*$', line)
            if len(label) > 0:
                if label[0] not in gotos:
                    last_line = ''
                    continue
                if f'goto {label[0]};' in last_line and goto_ctr[label[0]] == 1:  # goto followed by label
                    clean_code = clean_code[:-len(last_line) - 1]
                    last_line = ''
                    continue
            clean_code += line + '\n'
            last_line = line

        # Return the generated global and local code strings
        return (generated_header, clean_code, self._dispatcher.used_targets, self._dispatcher.used_environments)


def _get_dominator_and_postdominator(sdfg: SDFG, accesses: List[Tuple[SDFGState, nodes.AccessNode]]):
    """
    Gets the closest common dominator and post-dominator for a list of states.
    Used for determining allocation of data used in branched states.
    """
    alldoms: Dict[ControlFlowBlock, Set[ControlFlowBlock]] = collections.defaultdict(lambda: set())
    allpostdoms: Dict[ControlFlowBlock, Set[ControlFlowBlock]] = collections.defaultdict(lambda: set())
    idom: Dict[ControlFlowRegion, Dict[ControlFlowBlock, ControlFlowBlock]] = {}
    ipostdom: Dict[ControlFlowRegion, Dict[ControlFlowBlock, ControlFlowBlock]] = {}
    utils.get_control_flow_block_dominators(sdfg, idom, alldoms, ipostdom, allpostdoms)

    states = [a for a, _ in accesses]
    data_name = accesses[0][1].data

    # All dominators and postdominators include the states themselves
    for state in states:
        alldoms[state].add(state)
        allpostdoms[state].add(state)

    start_state = states[0]
    while any(start_state not in alldoms[n] for n in states):
        if idom[start_state] is start_state:
            raise NotImplementedError(f'Could not find an appropriate dominator for allocation of "{data_name}"')
        start_state = idom[start_state]

    end_state = states[-1]
    while any(end_state not in allpostdoms[n] for n in states):
        if ipostdom[end_state] is end_state:
            raise NotImplementedError(f'Could not find an appropriate post-dominator for deallocation of "{data_name}"')
        end_state = ipostdom[end_state]

    # TODO(later): If any of the symbols were not yet defined, or have changed afterwards, fail
    # raise NotImplementedError

    return start_state, end_state<|MERGE_RESOLUTION|>--- conflicted
+++ resolved
@@ -490,38 +490,8 @@
             # print(f'Finished dispatch_state {state.label}.')
             return stream.getvalue()
 
-<<<<<<< HEAD
-        if sdfg.root_sdfg.recheck_using_explicit_control_flow():
-            # Use control flow blocks embedded in the SDFG to generate control flow.
-            cft = cflow.structured_control_flow_tree_with_regions(sdfg, dispatch_state)
-        elif config.Config.get_bool('optimizer', 'detect_control_flow'):
-            # print('Using control flow detection...')
-            # Handle specialized control flow
-            # Avoid import loop
-            from dace.transformation import helpers as xfh
-
-            # Clean up the state machine by separating combined condition and assignment
-            # edges.
-            xfh.split_interstate_edges(sdfg)
-
-            cft = cflow.structured_control_flow_tree(sdfg, dispatch_state)
-        else:
-            # print('Using general control flow...')
-            # If disabled, generate entire graph as general control flow block
-            states_topological = list(sdfg.bfs_nodes(sdfg.start_state))
-            last = states_topological[-1]
-            cft = cflow.GeneralBlock(
-                dispatch_state, None, True, None,
-                [cflow.BasicCFBlock(dispatch_state, None, s is last, s)
-                 for s in states_topological], [], [], [], [], False)
-
-        # print('Generating code for cft...')
-        callsite_stream.write(cft.as_cpp(self, sdfg.symbols), sdfg)
-        # print('Code generation complete.')
-=======
         callsite_stream.write(cflow.control_flow_region_to_code(sdfg, dispatch_state, self, sdfg.symbols), sdfg)
 
->>>>>>> 796b0c0f
         opbar.done()
 
         return states_generated
