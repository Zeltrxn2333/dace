--- conflicted
+++ resolved
@@ -338,19 +338,14 @@
                 # One unconditional edge
                 if (len(out_edges) == 1 and out_edges[0].data.is_unconditional()):
                     continue
-<<<<<<< HEAD
-                expr += f'goto __state_exit_{sdfg.cfg_id};\n'
-        # print("Finish GeneralBlock as_cpp")
-=======
                 if self.region:
                     expr += f'goto __state_exit_{self.region.cfg_id};\n'
                 else:
                     expr += f'goto __state_exit_{sdfg.cfg_id};\n'
-
+        # print("Finish GeneralBlock as_cpp")
         if self.region and not isinstance(self.region, SDFG):
             expr += f'__state_exit_{self.region.cfg_id}:;\n'
 
->>>>>>> a5176996
         return expr
 
     @property
@@ -1162,12 +1157,8 @@
     :param sdfg: The SDFG to iterate over.
     :return: Control-flow block representing the entire SDFG.
     """
-<<<<<<< HEAD
-    if sdfg.root_sdfg.using_experimental_blocks:
+    if sdfg.root_sdfg.using_explicit_control_flow:
         # print("Using experimental blocks")
-=======
-    if sdfg.root_sdfg.using_explicit_control_flow:
->>>>>>> a5176996
         return structured_control_flow_tree_with_regions(sdfg, dispatch_state)
 
     # Avoid import loops
