# Copyright 2019-2023 ETH Zurich and the DaCe authors. All rights reserved.
""" A module that contains various DaCe type definitions. """
import ctypes
import aenum
import inspect
import numpy
import re
from collections import OrderedDict
from functools import wraps
from typing import Any
from dace.config import Config
from dace.registry import extensible_enum, undefined_safe_enum


@undefined_safe_enum
@extensible_enum
class DeviceType(aenum.AutoNumberEnum):
    CPU = ()  #: Multi-core CPU
    GPU = ()  #: GPU (AMD or NVIDIA)
    FPGA = ()  #: FPGA (Intel or Xilinx)
    Snitch = ()  #: Compute Cluster (RISC-V)
    Ascend = ()
<<<<<<< HEAD
    SoftHier = ()
=======
>>>>>>> d98cc562


@undefined_safe_enum
@extensible_enum
class StorageType(aenum.AutoNumberEnum):
    """ Available data storage types in the SDFG. """

    Default = ()  #: Scope-default storage location
    Register = ()  #: Local data on registers, stack, or equivalent memory
    CPU_Pinned = ()  #: Host memory that can be DMA-accessed from accelerators
    CPU_Heap = ()  #: Host memory allocated on heap
    CPU_ThreadLocal = ()  #: Thread-local host memory
    GPU_Global = ()  #: GPU global memory
    GPU_Shared = ()  #: On-GPU shared memory
    FPGA_Global = ()  #: Off-chip global memory (DRAM)
    FPGA_Local = ()  #: On-chip memory (bulk storage)
    FPGA_Registers = ()  #: On-chip memory (fully partitioned registers)
    FPGA_ShiftRegister = ()  #: Only accessible at constant indices
    SVE_Register = ()  #: SVE register
    Snitch_TCDM = ()  #: Cluster-private memory
    Snitch_L2 = ()  #: External memory
    Snitch_SSR = ()  #: Memory accessed by SSR streamer
    Ascend_Global = ()
    Ascend_A1 = ()
    Ascend_A2 = ()
    Ascend_B1 = ()
    Ascend_B2 = ()
    Ascend_CO1 = ()
    Ascend_CO2 = ()
    Ascend_VECIN = ()
    Ascend_VECOUT = ()
<<<<<<< HEAD
    SoftHier_HBM = ()
    SoftHier_TCDM = ()
=======
    Ascend_L1 = ()
    Ascend_L2 = ()
>>>>>>> d98cc562

@undefined_safe_enum
@extensible_enum
class OMPScheduleType(aenum.AutoNumberEnum):
    """ Available OpenMP shedule types for Maps with CPU-Multicore schedule. """
    Default = ()  #: OpenMP library default
    Static = ()  #: Static schedule
    Dynamic = ()  #: Dynamic schedule
    Guided = ()  #: Guided schedule


@undefined_safe_enum
@extensible_enum
class ScheduleType(aenum.AutoNumberEnum):
    """ Available map schedule types in the SDFG. """
    Default = ()  #: Scope-default parallel schedule
    Sequential = ()  #: Sequential code (single-thread)
    MPI = ()  #: MPI processes
    CPU_Multicore = ()  #: OpenMP parallel for loop
    CPU_Persistent = ()  #: OpenMP parallel region
    Unrolled = ()  #: Unrolled code
    SVE_Map = ()  #: Arm SVE
    GPU_Default = () #: Default scope schedule for GPU code. Specializes to schedule GPU_Device and GPU_Global during inference.
    GPU_Device = ()  #: Kernel
    GPU_ThreadBlock = ()  #: Thread-block code
    GPU_ThreadBlock_Dynamic = ()  #: Allows rescheduling work within a block
    GPU_Persistent = ()
    FPGA_Device = ()
    Snitch = ()
    Snitch_Multicore = ()
    FPGA_Multi_Pumped = ()  #: Used for double pumping
    Ascend_Device = ()
    Ascend_AiCoreGroup = ()
    Ascend_AiCore = ()
<<<<<<< HEAD
    SoftHier_Device = ()
    SoftHier_Cluster = ()
    SoftHier_Sequential = ()
    SoftHier_Snitch = ()
    SoftHier_Redmule = ()
=======
>>>>>>> d98cc562

# A subset of GPU schedule types
GPU_SCHEDULES = [
    ScheduleType.GPU_Device,
    ScheduleType.GPU_ThreadBlock,
    ScheduleType.GPU_ThreadBlock_Dynamic,
    ScheduleType.GPU_Persistent,
]

# A subset of CPU schedule types
CPU_SCHEDULES = [
    ScheduleType.CPU_Multicore,
    ScheduleType.CPU_Persistent,
]

# A subset of on-GPU storage types
GPU_STORAGES = [
    StorageType.GPU_Shared,
]

# A subset of on-FPGA storage types
FPGA_STORAGES = [
    StorageType.FPGA_Local,
    StorageType.FPGA_Registers,
    StorageType.FPGA_ShiftRegister,
]

ASCEND_SCHEDULES = [
    ScheduleType.Ascend_Device,
    ScheduleType.Ascend_AiCoreGroup,
    ScheduleType.Ascend_AiCore
]

<<<<<<< HEAD
ASCNED_STORAGES = [
=======
ASCEND_STORAGES = [
>>>>>>> d98cc562
    StorageType.Ascend_Global,
    StorageType.Ascend_A1,
    StorageType.Ascend_A2,
    StorageType.Ascend_B1,
    StorageType.Ascend_B2,
    StorageType.Ascend_CO1,
    StorageType.Ascend_CO2,
    StorageType.Ascend_VECIN,
    StorageType.Ascend_VECOUT,
]

<<<<<<< HEAD
SOFTHIER_SCHEDULES = [
    ScheduleType.SoftHier_Device,
    ScheduleType.SoftHier_Cluster,
    ScheduleType.SoftHier_Sequential,
    ScheduleType.SoftHier_Snitch,
    ScheduleType.SoftHier_Redmule,
]
=======
>>>>>>> d98cc562

SOFTHIER_STORAGES = [
    StorageType.SoftHier_HBM,
    StorageType.SoftHier_TCDM,
]
@undefined_safe_enum
class ReductionType(aenum.AutoNumberEnum):
    """ Reduction types natively supported by the SDFG compiler. """

    Custom = ()  #: Defined by an arbitrary lambda function
    Min = ()  #: Minimum value
    Max = ()  #: Maximum value
    Sum = ()  #: Sum
    Product = ()  #: Product
    Logical_And = ()  #: Logical AND (&&)
    Bitwise_And = ()  #: Bitwise AND (&)
    Logical_Or = ()  #: Logical OR (||)
    Bitwise_Or = ()  #: Bitwise OR (|)
    Logical_Xor = ()  #: Logical XOR (!=)
    Bitwise_Xor = ()  #: Bitwise XOR (^)
    Min_Location = ()  #: Minimum value and its location
    Max_Location = ()  #: Maximum value and its location
    Exchange = ()  #: Set new value, return old value

    # Only supported in OpenMP
    Sub = ()  #: Subtraction (only supported in OpenMP)
    Div = ()  #: Division (only supported in OpenMP)


@undefined_safe_enum
@extensible_enum
class AllocationLifetime(aenum.AutoNumberEnum):
    """ Options for allocation span (when to allocate/deallocate) of data. """

    Scope = ()  #: Allocated/Deallocated on innermost scope start/end
    State = ()  #: Allocated throughout the containing state
    SDFG = ()  #: Allocated throughout the innermost SDFG (possibly nested)
    Global = ()  #: Allocated throughout the entire program (outer SDFG)
    Persistent = ()  #: Allocated throughout multiple invocations (init/exit)
    External = ()  #: Allocated and managed outside the generated code


@undefined_safe_enum
@extensible_enum
class Language(aenum.AutoNumberEnum):
    """ Available programming languages for SDFG tasklets. """

    Python = ()
    CPP = ()
    OpenCL = ()
    SystemVerilog = ()
    MLIR = ()


@undefined_safe_enum
@extensible_enum
class InstrumentationType(aenum.AutoNumberEnum):
    """ Types of instrumentation providers. """

    No_Instrumentation = ()
    Timer = ()
    PAPI_Counters = ()
    LIKWID_CPU = ()
    LIKWID_GPU = ()
    GPU_Events = ()
    FPGA = ()


@undefined_safe_enum
@extensible_enum
class DataInstrumentationType(aenum.AutoNumberEnum):
    """ Types of data container instrumentation providers. """

    No_Instrumentation = ()
    Save = ()
    Restore = ()


@undefined_safe_enum
@extensible_enum
class TilingType(aenum.AutoNumberEnum):
    """ Available tiling types in a `StripMining` transformation. """

    Normal = ()
    CeilRange = ()
    NumberOfTiles = ()


# Maps from ScheduleType to default StorageType
SCOPEDEFAULT_STORAGE = {
    ScheduleType.Default: StorageType.Default,
    None: StorageType.CPU_Heap,
    ScheduleType.Sequential: StorageType.Register,
    ScheduleType.MPI: StorageType.CPU_Heap,
    ScheduleType.CPU_Multicore: StorageType.Register,
    ScheduleType.CPU_Persistent: StorageType.CPU_Heap,
    ScheduleType.GPU_Default: StorageType.GPU_Global,
    ScheduleType.GPU_Persistent: StorageType.GPU_Global,
    ScheduleType.GPU_Device: StorageType.GPU_Shared,
    ScheduleType.GPU_ThreadBlock: StorageType.Register,
    ScheduleType.GPU_ThreadBlock_Dynamic: StorageType.Register,
    ScheduleType.FPGA_Device: StorageType.FPGA_Global,
    ScheduleType.SVE_Map: StorageType.CPU_Heap,
    ScheduleType.Snitch: StorageType.Snitch_TCDM
}

# Maps from ScheduleType to default ScheduleType for sub-scopes
SCOPEDEFAULT_SCHEDULE = {
    ScheduleType.Default: ScheduleType.Default,
    None: ScheduleType.CPU_Multicore,
    ScheduleType.Sequential: ScheduleType.Sequential,
    ScheduleType.MPI: ScheduleType.CPU_Multicore,
    ScheduleType.CPU_Multicore: ScheduleType.Sequential,
    ScheduleType.CPU_Persistent: ScheduleType.CPU_Multicore,
    ScheduleType.Unrolled: ScheduleType.CPU_Multicore,
    ScheduleType.GPU_Default: ScheduleType.GPU_Device,
    ScheduleType.GPU_Persistent: ScheduleType.GPU_Device,
    ScheduleType.GPU_Device: ScheduleType.GPU_ThreadBlock,
    ScheduleType.GPU_ThreadBlock: ScheduleType.Sequential,
    ScheduleType.GPU_ThreadBlock_Dynamic: ScheduleType.Sequential,
    ScheduleType.FPGA_Device: ScheduleType.FPGA_Device,
    ScheduleType.FPGA_Multi_Pumped: ScheduleType.FPGA_Device,
    ScheduleType.SVE_Map: ScheduleType.Sequential,
    ScheduleType.Snitch: ScheduleType.Snitch,
    ScheduleType.Snitch_Multicore: ScheduleType.Snitch_Multicore
}

# Maps from StorageType to a preferred ScheduleType for helping determine schedules.
# If mapped to None or does not exist in this dictionary, does not affect decision.
# Scalar data containers also do not affect this decision.
STORAGEDEFAULT_SCHEDULE = {
    StorageType.CPU_Heap: ScheduleType.CPU_Multicore,
    StorageType.CPU_ThreadLocal: ScheduleType.CPU_Multicore,
    StorageType.GPU_Global: ScheduleType.GPU_Device,
    StorageType.GPU_Shared: ScheduleType.GPU_ThreadBlock,
    StorageType.FPGA_Global: ScheduleType.FPGA_Device,
    StorageType.SVE_Register: ScheduleType.SVE_Map,
}

# Translation of types to C types
_CTYPES = {
    None: "void",
    int: "int",
    float: "float",
    complex: "dace::complex64",
    bool: "bool",
    numpy.bool_: "bool",
    numpy.int8: "char",
    numpy.int16: "short",
    numpy.int32: "int",
    numpy.intc: "int",
    numpy.int64: "long long",
    numpy.uint8: "unsigned char",
    numpy.uint16: "unsigned short",
    numpy.uint32: "unsigned int",
    numpy.uintc: "unsigned int",
    numpy.uint64: "unsigned long long",
    numpy.float16: "dace::float16",
    numpy.float32: "float",
    numpy.float64: "double",
    numpy.complex64: "dace::complex64",
    numpy.complex128: "dace::complex128",
}

# Translation of types to OpenCL types
_OCL_TYPES = {
    None: "void",
    int: "int",
    float: "float",
    bool: "bool",
    numpy.bool_: "bool",
    numpy.int8: "char",
    numpy.int16: "short",
    numpy.int32: "int",
    numpy.intc: "int",
    numpy.int64: "long",
    numpy.uint8: "unsigned char",
    numpy.uint16: "unsigned short",
    numpy.uint32: "unsigned int",
    numpy.uint64: "unsigned long",
    numpy.uintc: "unsigned int",
    numpy.float32: "float",
    numpy.float64: "double",
    numpy.complex64: "complex float",
    numpy.complex128: "complex double",
}

# Translation of types to OpenCL vector types
_OCL_VECTOR_TYPES = {
    numpy.int8: "char",
    numpy.uint8: "uchar",
    numpy.int16: "short",
    numpy.uint16: "ushort",
    numpy.int32: "int",
    numpy.intc: "int",
    numpy.uint32: "uint",
    numpy.uintc: "uint",
    numpy.int64: "long",
    numpy.uint64: "ulong",
    numpy.float16: "half",
    numpy.float32: "float",
    numpy.float64: "double",
    numpy.complex64: "complex float",
    numpy.complex128: "complex double",
}

# Translation of types to ctypes types
_FFI_CTYPES = {
    None: ctypes.c_void_p,
    int: ctypes.c_int,
    float: ctypes.c_float,
    complex: ctypes.c_uint64,
    bool: ctypes.c_bool,
    numpy.bool_: ctypes.c_bool,
    numpy.int8: ctypes.c_int8,
    numpy.int16: ctypes.c_int16,
    numpy.int32: ctypes.c_int32,
    numpy.int64: ctypes.c_int64,
    numpy.intc: ctypes.c_int,
    numpy.uint8: ctypes.c_uint8,
    numpy.uint16: ctypes.c_uint16,
    numpy.uint32: ctypes.c_uint32,
    numpy.uint64: ctypes.c_uint64,
    numpy.uintc: ctypes.c_uint,
    numpy.float16: ctypes.c_uint16,
    numpy.float32: ctypes.c_float,
    numpy.float64: ctypes.c_double,
    numpy.complex64: ctypes.c_uint64,
    numpy.complex128: ctypes.c_longdouble,
}

# Number of bytes per data type
_BYTES = {
    None: 0,
    int: 4,
    float: 4,
    complex: 8,
    bool: 1,
    numpy.bool_: 1,
    numpy.int8: 1,
    numpy.int16: 2,
    numpy.int32: 4,
    numpy.int64: 8,
    numpy.intc: 4,
    numpy.uint8: 1,
    numpy.uint16: 2,
    numpy.uint32: 4,
    numpy.uint64: 8,
    numpy.uintc: 4,
    numpy.float16: 2,
    numpy.float32: 4,
    numpy.float64: 8,
    numpy.complex64: 8,
    numpy.complex128: 16,
}


class typeclass(object):
    """ An extension of types that enables their use in DaCe.

        These types are defined for three reasons:
            1. Controlling DaCe types
            2. Enabling declaration syntax: `dace.float32[M,N]`
            3. Enabling extensions such as `dace.struct` and `dace.vector`
    """

    def __init__(self, wrapped_type, typename=None):
        # Convert python basic types
        if isinstance(wrapped_type, str):
            try:
                if wrapped_type == "bool":
                    wrapped_type = numpy.bool_
                else:
                    wrapped_type = getattr(numpy, wrapped_type)
            except AttributeError:
                raise ValueError("Unknown type: {}".format(wrapped_type))

        config_data_types = Config.get('compiler', 'default_data_types')

        if wrapped_type is int:
            if config_data_types.lower() == 'python':
                wrapped_type = numpy.int64
            elif config_data_types.lower() == 'c':
                wrapped_type = numpy.int32
            else:
                raise NameError("Unknown configuration for default_data_types: {}".format(config_data_types))
        elif wrapped_type is float:
            if config_data_types.lower() == 'python':
                wrapped_type = numpy.float64
            elif config_data_types.lower() == 'c':
                wrapped_type = numpy.float32
            else:
                raise NameError("Unknown configuration for default_data_types: {}".format(config_data_types))
        elif wrapped_type is complex:
            if config_data_types.lower() == 'python':
                wrapped_type = numpy.complex128
            elif config_data_types.lower() == 'c':
                wrapped_type = numpy.complex64
            else:
                raise NameError("Unknown configuration for default_data_types: {}".format(config_data_types))
        elif wrapped_type is bool:
            wrapped_type = numpy.bool_
        elif getattr(wrapped_type, '__name__', '') == 'bool_' and typename is None:
            typename = 'bool'
        elif wrapped_type is type(None):
            wrapped_type = None

        self.type = wrapped_type  # Type in Python
        self.ctype = _CTYPES[wrapped_type]  # Type in C
        self.ctype_unaligned = self.ctype  # Type in C (without alignment)
        self.dtype = self  # For compatibility support with numpy
        self.bytes = _BYTES[wrapped_type]  # Number of bytes for this type
        self.typename = typename

    def __hash__(self):
        return hash((self.type, self.ctype))

    def to_string(self):
        """ A Numpy-like string-representation of the underlying data type. """
        return self.typename or self.type.__name__

    def as_ctypes(self):
        """ Returns the ctypes version of the typeclass. """
        return _FFI_CTYPES[self.type]

    def as_numpy_dtype(self):
        return numpy.dtype(self.type)

    def is_complex(self):
        if self.type == numpy.complex64 or self.type == numpy.complex128:
            return True
        return False

    def to_json(self):
        if self.type is None:
            return None
        return self.typename or self.type.__name__

    @staticmethod
    def from_json(json_obj, context=None):
        if json_obj is None:
            return typeclass(None)
        return json_to_typeclass(json_obj, context)

    # Create a new type
    def __call__(self, *args, **kwargs):
        return self.type(*args, **kwargs)

    def __eq__(self, other):
        return other is not None and self.ctype == other.ctype

    def __ne__(self, other):
        return other is not None and self.ctype != other.ctype

    def __getitem__(self, s):
        """ This is syntactic sugar that allows us to define an array type
            with the following syntax: ``dace.uint32[N,M]``

            :return: A ``data.Array`` data descriptor.
        """
        from dace import data

        if isinstance(s, list) or isinstance(s, tuple):
            return data.Array(self, tuple(s))
        return data.Array(self, (s, ))

    def __repr__(self):
        return self.ctype

    @property
    def base_type(self):
        return self

    @property
    def veclen(self):
        return 1

    @property
    def ocltype(self):
        return _OCL_TYPES[self.type]

    def as_arg(self, name):
        return self.ctype + ' ' + name


def max_value(dtype: typeclass):
    """Get a max value literal for `dtype`."""
    nptype = dtype.as_numpy_dtype()
    if nptype == numpy.bool_:
        return True
    elif numpy.issubdtype(nptype, numpy.integer):
        return numpy.iinfo(nptype).max
    elif numpy.issubdtype(nptype, numpy.floating):
        return numpy.finfo(nptype).max

    raise TypeError('Unsupported type "%s" for maximum' % dtype)


def min_value(dtype: typeclass):
    """Get a min value literal for `dtype`."""
    nptype = dtype.as_numpy_dtype()
    if nptype == numpy.bool_:
        return False
    elif numpy.issubdtype(nptype, numpy.integer):
        return numpy.iinfo(nptype).min
    elif numpy.issubdtype(nptype, numpy.floating):
        return numpy.finfo(nptype).min

    raise TypeError('Unsupported type "%s" for minimum' % dtype)


def reduction_identity(dtype: typeclass, red: ReductionType) -> Any:
    """
    Returns known identity values (which we can safely reset transients to)
    for built-in reduction types.

    :param dtype: Input type.
    :param red: Reduction type.
    :return: Identity value in input type, or None if not found.
    """
    _VALUE_GENERATORS = {
        ReductionType.Custom: lambda x: None,
        ReductionType.Min: max_value,
        ReductionType.Max: min_value,
        ReductionType.Sum: lambda x: x(0),
        ReductionType.Product: lambda x: x(1),
        ReductionType.Logical_And: lambda x: x(True),
        ReductionType.Logical_Or: lambda x: x(False),
        ReductionType.Bitwise_And: lambda x: ~x(0),
        ReductionType.Bitwise_Or: lambda x: x(0),
    }
    if red not in _VALUE_GENERATORS:
        return None
    return _VALUE_GENERATORS[red](dtype)


def result_type_of(lhs, *rhs):
    """
    Returns the largest between two or more types (dace.types.typeclass)
    according to C semantics.
    """
    if len(rhs) == 0:
        rhs = None
    elif len(rhs) > 1:
        result = lhs
        for r in rhs:
            result = result_type_of(result, r)
        return result

    rhs = rhs[0]

    # Extract the type if symbolic or data
    from dace.data import Data
    lhs = lhs.dtype if (type(lhs).__name__ == 'symbol' or isinstance(lhs, Data)) else lhs
    rhs = rhs.dtype if (type(rhs).__name__ == 'symbol' or isinstance(rhs, Data)) else rhs

    if lhs == rhs:
        return lhs  # Types are the same, return either
    if lhs is None or lhs.type is None:
        return rhs  # Use RHS even if it's None
    if rhs is None or rhs.type is None:
        return lhs  # Use LHS

    # Vector types take precedence, largest vector size first
    if isinstance(lhs, vector) and not isinstance(rhs, vector):
        return lhs
    elif not isinstance(lhs, vector) and isinstance(rhs, vector):
        return rhs
    elif isinstance(lhs, vector) and isinstance(rhs, vector):
        if lhs.veclen == rhs.veclen:
            return vector(result_type_of(lhs.vtype, rhs.vtype), lhs.veclen)
        return lhs if lhs.veclen > rhs.veclen else rhs

    # Extract the numpy type so we can call issubdtype on them
    lhs_ = lhs.type if isinstance(lhs, typeclass) else lhs
    rhs_ = rhs.type if isinstance(rhs, typeclass) else rhs
    # Extract data sizes (seems the type itself doesn't expose this)
    size_lhs = lhs_(0).itemsize
    size_rhs = rhs_(0).itemsize
    # Both are integers
    if numpy.issubdtype(lhs_, numpy.integer) and numpy.issubdtype(rhs_, numpy.integer):
        # If one byte width is larger, use it
        if size_lhs > size_rhs:
            return lhs
        elif size_lhs < size_rhs:
            return rhs
        # Sizes are the same
        if numpy.issubdtype(lhs_, numpy.unsignedinteger):
            # No matter if right is signed or not, we must return unsigned
            return lhs
        else:
            # Left is signed, so either right is unsigned and we return that,
            # or both are signed
            return rhs
    # At least one side is a floating point number
    if numpy.issubdtype(lhs_, numpy.integer):
        return rhs
    if numpy.issubdtype(rhs_, numpy.integer):
        return lhs
    # Both sides are floating point numbers
    if size_lhs > size_rhs:
        return lhs
    return rhs  # RHS is bigger


class opaque(typeclass):
    """ A data type for an opaque object, useful for C bindings/libnodes, i.e., MPI_Request. """

    def __init__(self, typename):
        self.type = typename
        self.ctype = typename
        self.ctype_unaligned = typename
        self.dtype = self

    def to_json(self):
        return {'type': 'opaque', 'ctype': self.ctype}

    @staticmethod
    def from_json(json_obj, context=None):
        if json_obj['type'] != 'opaque':
            raise TypeError("Invalid type for opaque object")

        try:
            typeclass = json_to_typeclass(json_obj['ctype'], context)
            return typeclass()
        except KeyError:
            typeclass = json_obj['ctype']

        return opaque(typeclass)

    def as_ctypes(self):
        """ Returns the ctypes version of the typeclass. """
        return self

    def as_numpy_dtype(self):
        raise NotImplementedError("Not sure how to make a numpy type from an opaque C type.")


class pointer(typeclass):
    """ A data type for a pointer to an existing typeclass.

        Example use:
            `dace.pointer(dace.struct(x=dace.float32, y=dace.float32))`. """

    def __init__(self, wrapped_typeclass):
        self._typeclass = wrapped_typeclass
        self.type = wrapped_typeclass.type
        self.bytes = ctypes.sizeof(ctypes.c_void_p)
        self.ctype = wrapped_typeclass.ctype + "*"
        self.ctype_unaligned = wrapped_typeclass.ctype_unaligned + "*"
        self.dtype = self

    def to_json(self):
        return {'type': 'pointer', 'dtype': self._typeclass.to_json()}

    @staticmethod
    def from_json(json_obj, context=None):
        if json_obj['type'] != 'pointer':
            raise TypeError("Invalid type for pointer")

        if json_obj['dtype'] is None:
            return pointer(typeclass(None))

        return pointer(json_to_typeclass(json_obj['dtype'], context))

    def as_ctypes(self):
        """ Returns the ctypes version of the typeclass. """
        if isinstance(self._typeclass, struct):
            return ctypes.POINTER(self._typeclass.as_ctypes())
        return ctypes.POINTER(_FFI_CTYPES[self.type])

    def as_numpy_dtype(self):
        return numpy.dtype(self.as_ctypes())

    @property
    def base_type(self):
        return self._typeclass

    @property
    def ocltype(self):
        return f"{self.base_type.ocltype}*"


class vector(typeclass):
    """
    A data type for a vector-type of an existing typeclass.

    Example use: `dace.vector(dace.float32, 4)` becomes float4.
    """

    def __init__(self, dtype: typeclass, vector_length: int):
        self.vtype = dtype
        self.type = dtype.type
        self._veclen = vector_length
        self.bytes = dtype.bytes * vector_length
        self.dtype = self

    def to_json(self):
        return {'type': 'vector', 'dtype': self.vtype.to_json(), 'elements': str(self.veclen)}

    @staticmethod
    def from_json(json_obj, context=None):
        from dace.symbolic import pystr_to_symbolic
        return vector(json_to_typeclass(json_obj['dtype'], context), pystr_to_symbolic(json_obj['elements']))

    @property
    def ctype(self):
        return "dace::vec<%s, %s>" % (self.vtype.ctype, self.veclen)

    @property
    def ocltype(self):
        if self.veclen > 1:
            vectype = _OCL_VECTOR_TYPES[self.type]
            return f"{vectype}{self.veclen}"
        else:
            return self.base_type.ocltype

    @property
    def ctype_unaligned(self):
        return self.ctype

    def as_ctypes(self):
        """ Returns the ctypes version of the typeclass. """
        return _FFI_CTYPES[self.type] * self.veclen

    def as_numpy_dtype(self):
        return numpy.dtype(self.as_ctypes())

    @property
    def base_type(self):
        return self.vtype

    @property
    def veclen(self):
        return self._veclen

    @veclen.setter
    def veclen(self, val):
        self._veclen = val


class stringtype(pointer):
    """
    A specialization of the string data type to improve
    Python/generated code marshalling.
    Used internally when `str` types are given
    """

    def __init__(self):
        super().__init__(int8)

    def __call__(self, *args, **kwargs):
        return str(*args, **kwargs)

    def to_json(self):
        return {'type': 'string'}

    @staticmethod
    def from_json(json_obj, context=None):
        return stringtype()


class struct(typeclass):
    """ A data type for a struct of existing typeclasses.

        Example use: `dace.struct(a=dace.int32, b=dace.float64)`.
    """

    def __init__(self, name, **fields_and_types):
        # self._data = fields_and_types
        self.type = ctypes.Structure
        self.name = name
        # TODO: Assuming no alignment! Get from ctypes
        # self.bytes = sum(t.bytes for t in fields_and_types.values())
        self.ctype = name
        self.ctype_unaligned = name
        self.dtype = self
        self._parse_field_and_types(**fields_and_types)

    @property
    def fields(self):
        return self._data

    def to_json(self):
        return {
            'type': 'struct',
            'name': self.name,
            'data': [(k, v.to_json()) for k, v in self._data.items()],
            'length': [(k, v) for k, v in self._length.items()],
            'bytes': self.bytes
        }

    @staticmethod
    def from_json(json_obj, context=None):
        if json_obj['type'] != "struct":
            raise TypeError("Invalid type for struct")

        import dace.serialize  # Avoid import loop

        ret = struct(json_obj['name'])
        ret._data = {k: json_to_typeclass(v, context) for k, v in json_obj['data']}
        ret._length = {k: v for k, v in json_obj['length']}
        ret.bytes = json_obj['bytes']

        return ret

    def _parse_field_and_types(self, **fields_and_types):
        # from dace.symbolic import pystr_to_symbolic
        self._data = OrderedDict()
        self._length = OrderedDict()
        self.bytes = 0
        for k, v in fields_and_types.items():
            if isinstance(v, tuple):
                t, l = v
                if not isinstance(t, pointer):
                    raise TypeError("Only pointer types may have a length.")
                # TODO: Do we need the free symbols of the length in the struct?
                # NOTE: It is needed for the old use of dtype.struct. Are we deprecating that?
                # sym_tokens = pystr_to_symbolic(l).free_symbols
                # for sym in sym_tokens:
                #     if str(sym) not in fields_and_types.keys():
                #         raise ValueError(f"Symbol {sym} in {k}'s length {l} is not a field of struct {self.name}")
                self._data[k] = t
                self._length[k] = l
                self.bytes += t.bytes
            else:
                if isinstance(v, pointer):
                    raise TypeError("Pointer types must have a length.")
                self._data[k] = v
                self.bytes += v.bytes

    def as_ctypes(self):
        """ Returns the ctypes version of the typeclass. """
        if self in _FFI_CTYPES:
            return _FFI_CTYPES[self]
        # Populate the ctype fields for the struct class.
        fields = []
        for k, v in self._data.items():
            if isinstance(v, pointer):
                if isinstance(v._typeclass, struct):
                    fields.append((k, ctypes.POINTER(v._typeclass.as_ctypes())))
                else:
                    fields.append((k, ctypes.c_void_p))
            elif isinstance(v, struct):
                fields.append((k, v.as_ctypes()))
            else:
                fields.append((k, _FFI_CTYPES[v.type]))
        # Create new struct class.
        struct_class = type("NewStructClass", (ctypes.Structure, ), {"_fields_": fields})
        # NOTE: Each call to `type` returns a different class, so we need to cache it to ensure uniqueness.
        _FFI_CTYPES[self] = struct_class
        return struct_class

    def as_numpy_dtype(self):
        return numpy.dtype(self.as_ctypes())

    def emit_definition(self):
        return """struct {name} {{
{typ}
}};""".format(
            name=self.name,
            typ='\n'.join(["    %s %s;" % (t.ctype, tname) for tname, t in self._data.items()]),
        )


class pyobject(opaque):
    """
    A generic data type for Python objects in un-annotated callbacks.
    It cannot be used inside a DaCe program, but can be passed back to other Python callbacks.
    Use with caution, and ensure the value is not removed by the garbage collector or the program will crash.
    """

    def __init__(self):
        super().__init__('pyobject')
        self.bytes = ctypes.sizeof(ctypes.c_void_p)
        self.type = numpy.object_

    def as_ctypes(self):
        return ctypes.py_object

    def as_numpy_dtype(self):
        return numpy.dtype(numpy.object_)

    def to_python(self, obj_id: int):
        return ctypes.cast(obj_id, ctypes.py_object).value


class compiletime:
    """
    Data descriptor type hint signalling that argument evaluation is
    deferred to call time.

    Example usage::

        @dace.program
        def example(A: dace.float64[20], constant: dace.compiletime):
            if constant == 0:
                return A + 1
            else:
                return A + 2


    In the above code, ``constant`` will be replaced with its value at call time
    during parsing.
    """

    @staticmethod
    def __descriptor__():
        raise ValueError('All compile-time arguments must be provided in order to compile the SDFG ahead-of-time.')


####### Utility function ##############
def ptrtonumpy(ptr, inner_ctype, shape):
    import ctypes
    import numpy as np
    return np.ctypeslib.as_array(ctypes.cast(ctypes.c_void_p(ptr), ctypes.POINTER(inner_ctype)), shape)


def ptrtocupy(ptr, inner_ctype, shape):
    import cupy as cp
    umem = cp.cuda.UnownedMemory(ptr, 0, None)
    return cp.ndarray(shape=shape, dtype=inner_ctype, memptr=cp.cuda.MemoryPointer(umem, 0))


class callback(typeclass):
    """
    Looks like ``dace.callback([None, <some_native_type>], *types)``
    """

    def __init__(self, return_types, *variadic_args):
        from dace import data
        if return_types is None:
            return_types = []
        elif not isinstance(return_types, (list, tuple, set)):
            return_types = [return_types]
        self.dtype = self
        self.return_types = return_types
        self.input_types = []
        for arg in variadic_args:
            if isinstance(arg, typeclass):
                pass
            elif isinstance(arg, data.Data):
                pass
            elif isinstance(arg, str):
                arg = json_to_typeclass(arg)
            else:
                raise TypeError("Cannot resolve type from: {}".format(arg))
            self.input_types.append(arg)
        self.bytes = int64.bytes
        self.type = self
        self.ctype = self

    def as_ctypes(self):
        """ Returns the ctypes version of the typeclass. """
        from dace import data

        return_ctype = self.cfunc_return_type().as_ctypes()
        input_ctypes = []

        for some_arg in self.input_types:
            if isinstance(some_arg, data.Array):
                input_ctypes.append(ctypes.c_void_p)
            else:
                input_ctypes.append(some_arg.dtype.as_ctypes() if some_arg is not None else None)

        if not self.is_scalar_function():
            for some_arg in self.return_types:
                if isinstance(some_arg, data.Array):
                    input_ctypes.append(ctypes.c_void_p)
                else:
                    input_ctypes.append(pointer(some_arg.dtype).as_ctypes() if some_arg is not None else None)

        if input_ctypes == [None]:
            input_ctypes = []
        cf_object = ctypes.CFUNCTYPE(return_ctype, *input_ctypes)
        return cf_object

    def is_scalar_function(self) -> bool:
        """
        Returns True if the callback is a function that returns a scalar
        value (or nothing). Scalar functions are the only ones that can be
        used within a `dace.tasklet` explicitly.
        """
        from dace import data
        if len(self.return_types) == 0 or self.return_types == [None]:
            return True
        return (len(self.return_types) == 1 and isinstance(self.return_types[0], (typeclass, data.Scalar)))

    def cfunc_return_type(self) -> typeclass:
        """
        Returns the typeclass of the return value of the function call.
        """
        if len(self.return_types) == 0 or self.return_types == [None]:
            return typeclass(None)
        if not self.is_scalar_function():
            return typeclass(None)

        return self.return_types[0].dtype

    def as_numpy_dtype(self):
        return numpy.dtype(self.as_ctypes())

    def as_arg(self, name):
        from dace import data

        input_type_cstring = []

        for arg in self.input_types:
            if arg is None:
                continue
            if isinstance(arg, data.Array):
                # const hack needed to prevent error in casting const int* to int*
                input_type_cstring.append(arg.dtype.ctype + " const *")
            else:
                input_type_cstring.append(arg.ctype)

        if not self.is_scalar_function():
            for arg in self.return_types:
                if arg is None:
                    continue
                if isinstance(arg, data.Array):
                    # const hack needed to prevent error in casting const int* to int*
                    input_type_cstring.append(arg.dtype.ctype + " const *")
                else:
                    input_type_cstring.append(pointer(arg.dtype).ctype)

        retval = self.cfunc_return_type()
        return f'{retval} (*{name})({", ".join(input_type_cstring)})'

    def get_trampoline(self, pyfunc, other_arguments, refs):
        from functools import partial
        from dace import data, symbolic

        def _string_converter(a: str, *args):
            tmp = ctypes.cast(a, ctypes.c_char_p).value.decode('utf-8')
            if tmp.startswith(chr(0xFFFF)):
                return bytes(tmp[1:], 'utf-8')
            return tmp

        inp_arraypos = []
        ret_arraypos = []
        inp_types_and_sizes = []
        ret_types_and_sizes = []
        inp_converters = []
        ret_converters = []
        for index, arg in enumerate(self.input_types):
            if isinstance(arg, data.Array):
                inp_arraypos.append(index)
                inp_types_and_sizes.append((arg.dtype.as_ctypes(), arg.shape))
                inp_converters.append(partial(data.make_reference_from_descriptor, arg))
            elif isinstance(arg, data.Scalar) and arg.dtype == string:
                inp_arraypos.append(index)
                inp_types_and_sizes.append((ctypes.c_char_p, []))
                inp_converters.append(_string_converter)
            elif isinstance(arg, data.Scalar) and isinstance(arg.dtype, pointer):
                inp_arraypos.append(index)
                inp_types_and_sizes.append((ctypes.c_void_p, []))
                inp_converters.append(lambda a, *args: ctypes.cast(a, ctypes.c_void_p).value)
            elif isinstance(arg, data.Scalar) and isinstance(arg.dtype, pyobject):
                inp_arraypos.append(index)
                inp_types_and_sizes.append((ctypes.py_object, []))
                inp_converters.append(lambda a, *args: a)
            else:
                inp_converters.append(lambda a, *args: a)
        offset = len(self.input_types)
        for index, arg in enumerate(self.return_types):
            if isinstance(arg, data.Array):
                ret_arraypos.append(index + offset)
                ret_types_and_sizes.append((arg.dtype.as_ctypes(), arg.shape))
                ret_converters.append(partial(data.make_reference_from_descriptor, arg))
            elif isinstance(arg, data.Scalar) and arg.dtype == string:
                ret_arraypos.append(index + offset)
                ret_types_and_sizes.append((ctypes.c_char_p, []))
                ret_converters.append(lambda a, *args: ctypes.cast(a, ctypes.c_char_p).value.decode('utf-8'))
            elif isinstance(arg, data.Scalar) and isinstance(arg.dtype, pointer):
                ret_arraypos.append(index + offset)
                ret_types_and_sizes.append((ctypes.c_void_p, []))
                ret_converters.append(lambda a, *args: ctypes.cast(a, ctypes.c_void_p).value)
            elif isinstance(arg, data.Scalar) and isinstance(arg.dtype, pyobject):
                ret_arraypos.append(index + offset)
                ret_types_and_sizes.append((ctypes.py_object, []))
                ret_converters.append(lambda a, *args: a)
            else:
                if not self.is_scalar_function():
                    ret_arraypos.append(index + offset)
                    ret_types_and_sizes.append((arg.dtype.as_ctypes(), arg.shape))
                    ret_converters.append(partial(data.make_reference_from_descriptor, arg))
                else:
                    ret_converters.append(lambda a, *args: a)
        if len(inp_arraypos) == 0 and len(ret_arraypos) == 0:
            return pyfunc

        def trampoline(orig_function, indices, data_types_and_sizes, ret_indices, ret_data_types_and_sizes,
                       *other_inputs):
            last_input = len(other_inputs)
            if ret_indices:
                last_input = ret_indices[0]
            list_of_other_inputs = list(other_inputs[:last_input])
            list_of_outputs = []
            if ret_indices:
                list_of_outputs = list(other_inputs[last_input:])
            for j, i in enumerate(indices):
                data_type, size = data_types_and_sizes[j]
                non_symbolic_sizes = []
                for s in size:
                    if isinstance(s, symbolic.symbol):
                        non_symbolic_sizes.append(other_arguments[str(s)])
                    else:
                        non_symbolic_sizes.append(s)
                list_of_other_inputs[i] = inp_converters[i](other_inputs[i], other_arguments)
            if list_of_outputs:
                for j, i in enumerate(ret_indices):
                    data_type, size = ret_data_types_and_sizes[j]
                    non_symbolic_sizes = []
                    for s in size:
                        if isinstance(s, symbolic.symbol):
                            non_symbolic_sizes.append(other_arguments[str(s)])
                        else:
                            non_symbolic_sizes.append(s)
                    outind = i - last_input
                    if len(other_inputs) > i:
                        list_of_outputs[outind] = ret_converters[outind](other_inputs[i], other_arguments)
                    else:
                        list_of_outputs[outind] = None

            if ret_indices:
                ret = orig_function(*list_of_other_inputs)
                if len(list_of_outputs) == 0:
                    refs.append(ret)  # Keep reference so that garbage collection does not free object
                    return ret_converters[0](ret, other_arguments)
                elif len(list_of_outputs) == 1:
                    ret = [ret]
                for v, r in zip(list_of_outputs, ret):
                    if v is not None:  # Was converted to an assignable pointer
                        v[:] = r

                    refs.append(r)  # Keep reference so that garbage collection does not free object
                return
            return orig_function(*list_of_other_inputs)

        return partial(trampoline, pyfunc, inp_arraypos, inp_types_and_sizes, ret_arraypos, ret_types_and_sizes)

    def __hash__(self):
        return hash((*self.return_types, *self.input_types))

    def to_json(self):
        if self.return_types:
            return {
                'type': 'callback',
                'arguments': [i.to_json() for i in self.input_types],
                'returntypes': [r.to_json() for r in self.return_types]
            }
        return {'type': 'callback', 'arguments': [i.to_json() for i in self.input_types], 'returntypes': []}

    @staticmethod
    def from_json(json_obj, context=None):
        if json_obj['type'] != "callback":
            raise TypeError("Invalid type for callback")

        rettypes = json_obj['returntypes']

        import dace.serialize  # Avoid import loop

        return callback([json_to_typeclass(rettype) if rettype else None for rettype in rettypes],
                        *(dace.serialize.from_json(arg, context) for arg in json_obj['arguments']))

    def __str__(self):
        return "dace.callback"

    def __repr__(self):
        return "dace.callback"

    def __eq__(self, other):
        if not isinstance(other, callback):
            return False
        return self.input_types == other.input_types and self.return_types == other.return_types

    def __ne__(self, other):
        return not self.__eq__(other)


# Helper function to determine whether a global variable is a constant
_CONSTANT_TYPES = [
    type(None),
    int,
    float,
    complex,
    str,
    bool,
    slice,
    numpy.bool_,
    numpy.intc,
    numpy.intp,
    numpy.int8,
    numpy.int16,
    numpy.int32,
    numpy.int64,
    numpy.uint8,
    numpy.uint16,
    numpy.uint32,
    numpy.uint64,
    numpy.float16,
    numpy.float32,
    numpy.float64,
    numpy.complex64,
    numpy.complex128,
    typeclass,  # , type
]


def isconstant(var):
    """ Returns True if a variable is designated a constant (i.e., that can be
        directly generated in code).
    """
    return type(var) in _CONSTANT_TYPES


bool_ = typeclass(numpy.bool_, 'bool')
int8 = typeclass(numpy.int8)
int16 = typeclass(numpy.int16)
int32 = typeclass(numpy.int32)
int64 = typeclass(numpy.int64)
uintp = typeclass(numpy.uintp)
uint8 = typeclass(numpy.uint8)
uint16 = typeclass(numpy.uint16)
uint32 = typeclass(numpy.uint32)
uint64 = typeclass(numpy.uint64)
float16 = typeclass(numpy.float16)
float32 = typeclass(numpy.float32)
float64 = typeclass(numpy.float64)
complex64 = typeclass(numpy.complex64)
complex128 = typeclass(numpy.complex128)
string = stringtype()
MPI_Request = opaque('MPI_Request')


@undefined_safe_enum
@extensible_enum
class Typeclasses(aenum.AutoNumberEnum):
    bool = bool
    bool_ = bool_
    int8 = int8
    int16 = int16
    int32 = int32
    int64 = int64
    uint8 = uint8
    uint16 = uint16
    uint32 = uint32
    uint64 = uint64
    float16 = float16
    float32 = float32
    float64 = float64
    complex64 = complex64
    complex128 = complex128


_bool = bool


def dtype_to_typeclass(dtype=None):
    DTYPE_TO_TYPECLASS = {
        _bool: typeclass(_bool),
        int: typeclass(int),
        float: typeclass(float),
        complex: typeclass(complex),
        numpy.bool_: bool_,
        numpy.int8: int8,
        numpy.int16: int16,
        numpy.int32: int32,
        numpy.int64: int64,
        numpy.intc: int32,
        numpy.uint8: uint8,
        numpy.uint16: uint16,
        numpy.uint32: uint32,
        numpy.uint64: uint64,
        numpy.uintc: uint32,
        numpy.float16: float16,
        numpy.float32: float32,
        numpy.float64: float64,
        numpy.complex64: complex64,
        numpy.complex128: complex128,
        # FIXME
        numpy.longlong: int64,
        numpy.ulonglong: uint64
    }
    if dtype is None:
        return DTYPE_TO_TYPECLASS
    return DTYPE_TO_TYPECLASS[dtype]


# Since this overrides the builtin bool, this should be after the
# DTYPE_TO_TYPECLASS dictionary
bool = bool_

TYPECLASS_TO_STRING = {
    bool: "dace::bool",
    bool_: "dace::bool_",
    uint8: "dace::uint8",
    uint16: "dace::uint16",
    uint32: "dace::uint32",
    uint64: "dace::uint64",
    int8: "dace::int8",
    int16: "dace::int16",
    int32: "dace::int32",
    int64: "dace::int64",
    float16: "dace::float16",
    float32: "dace::float32",
    float64: "dace::float64",
    complex64: "dace::complex64",
    complex128: "dace::complex128"
}

TYPECLASS_STRINGS = [
    "int", "float", "complex", "bool", "bool_", "int8", "int16", "int32", "int64", "uint8", "uint16", "uint32",
    "uint64", "float16", "float32", "float64", "complex64", "complex128"
]

INTEGER_TYPES = [bool, bool_, int8, int16, int32, int64, uint8, uint16, uint32, uint64]

#######################################################
# Allowed types

# Lists allowed modules and maps them to C++ namespaces for code generation
_ALLOWED_MODULES = {
    "builtins": "",
    "dace": "dace::",
    "math": "dace::math::",
    "cmath": "dace::cmath::",
}

# Lists allowed modules and maps them to OpenCL
_OPENCL_ALLOWED_MODULES = {"builtins": "", "dace": "", "math": ""}


def ismodule(var):
    """ Returns True if a given object is a module. """
    return inspect.ismodule(var)


def ismoduleallowed(var):
    """ Helper function to determine the source module of an object, and
        whether it is allowed in DaCe programs. """
    mod = inspect.getmodule(var)
    try:
        for m in _ALLOWED_MODULES:
            if mod.__name__ == m or mod.__name__.startswith(m + "."):
                return True
    except AttributeError:
        return False
    return False


def ismodule_and_allowed(var):
    """ Returns True if a given object is a module and is one of the allowed
        modules in DaCe programs. """
    if inspect.ismodule(var):
        if var.__name__ in _ALLOWED_MODULES:
            return True
    return False


def isallowed(var, allow_recursive=False):
    """ Returns True if a given object is allowed in a DaCe program.

        :param allow_recursive: whether to allow dicts or lists containing constants.
    """
    from dace.symbolic import issymbolic

    if allow_recursive:
        if isinstance(var, (list, tuple)):
            return all(isallowed(v, allow_recursive=False) for v in var)

    return isconstant(var) or ismodule(var) or issymbolic(var) or isinstance(var, typeclass)


class DebugInfo:
    """ Source code location identifier of a node/edge in an SDFG. Used for
        IDE and debugging purposes. """

    def __init__(self, start_line, start_column=0, end_line=-1, end_column=0, filename=None):
        self.start_line = start_line
        self.end_line = end_line if end_line >= 0 else start_line
        self.start_column = start_column
        self.end_column = end_column
        self.filename = filename

    # NOTE: Manually marking as serializable to avoid an import loop
    # The data structure is a property on its own (pointing to a range of code),
    # so it is serialized as a dictionary directly.
    def to_json(self):
        return dict(type='DebugInfo',
                    start_line=self.start_line,
                    end_line=self.end_line,
                    start_column=self.start_column,
                    end_column=self.end_column,
                    filename=self.filename)

    @staticmethod
    def from_json(json_obj, context=None):
        return DebugInfo(json_obj['start_line'], json_obj['start_column'], json_obj['end_line'], json_obj['end_column'],
                         json_obj['filename'])


######################################################
# Static (utility) functions


def json_to_typeclass(obj, context=None):
    # TODO: this does two different things at the same time. Should be split
    # into two separate functions.
    from dace.serialize import get_serializer
    if isinstance(obj, str):
        return get_serializer(obj)
    elif isinstance(obj, dict) and "type" in obj:
        return get_serializer(obj["type"]).from_json(obj, context)
    else:
        raise ValueError("Cannot resolve: {}".format(obj))


def paramdec(dec):
    """ Parameterized decorator meta-decorator. Enables using `@decorator`,
        `@decorator()`, and `@decorator(...)` with the same function. """

    @wraps(dec)
    def layer(*args, **kwargs):
        from dace import data
        # Allows the use of @decorator, @decorator(), and @decorator(...)
        if (len(kwargs) == 0 and len(args) == 1 and callable(args[0])
                and not isinstance(args[0], (typeclass, data.Data))):
            return dec(*args, **kwargs)

        @wraps(dec)
        def repl(f):
            return dec(f, *args, **kwargs)

        return repl

    return layer


#############################################


def deduplicate(iterable):
    """ Removes duplicates in the passed iterable. """
    return type(iterable)([i for i in sorted(set(iterable), key=lambda x: iterable.index(x))])


namere = re.compile(r'^[a-zA-Z_][a-zA-Z_0-9]*$')


def validate_name(name):
    if not isinstance(name, str) or len(name) == 0:
        return False
    if name in {'True', 'False', 'None'}:
        return False
    tokens = name.split('.')
    for token in tokens:
        if namere.match(token) is None:
            return False
    return True


def can_access(schedule: ScheduleType, storage: StorageType):
    """
    Identifies whether a container of a storage type can be accessed in a specific schedule.
    """
    if storage == StorageType.Register:
        return True

    if schedule in [
            ScheduleType.GPU_Device,
            ScheduleType.GPU_Persistent,
            ScheduleType.GPU_ThreadBlock,
            ScheduleType.GPU_ThreadBlock_Dynamic,
            ScheduleType.GPU_Default,
    ]:
        return storage in [StorageType.GPU_Global, StorageType.GPU_Shared, StorageType.CPU_Pinned]
    elif schedule in [ScheduleType.Default, ScheduleType.CPU_Multicore, ScheduleType.CPU_Persistent]:
        return storage in [
            StorageType.Default, StorageType.CPU_Heap, StorageType.CPU_Pinned, StorageType.CPU_ThreadLocal
        ]
    elif schedule in [ScheduleType.FPGA_Device]:
        return storage in [
            StorageType.FPGA_Local, StorageType.FPGA_Global, StorageType.FPGA_Registers, StorageType.FPGA_ShiftRegister,
            StorageType.CPU_Pinned
        ]
    elif schedule == ScheduleType.Sequential:
        raise ValueError("Not well defined")


def can_allocate(storage: StorageType, schedule: ScheduleType):
    """
    Identifies whether a container of a storage type can be allocated in a
    specific schedule. Used to determine arguments to subgraphs by the
    innermost scope that a container can be allocated in. For example,
    FPGA_Global memory cannot be allocated from within the FPGA scope, or
    GPU shared memory cannot be allocated outside of device-level code.

    :param storage: The storage type of the data container to allocate.
    :param schedule: The scope schedule to query.
    :return: True if the container can be allocated, False otherwise.
    """
    # Host-only allocation
    if storage in [StorageType.CPU_Heap, StorageType.CPU_Pinned, StorageType.CPU_ThreadLocal]:
        return schedule in [
            ScheduleType.CPU_Multicore, ScheduleType.CPU_Persistent, ScheduleType.Sequential, ScheduleType.MPI,
            ScheduleType.GPU_Default
        ]

    # GPU-global memory
    if storage is StorageType.GPU_Global:
        return schedule in [
            ScheduleType.CPU_Multicore, ScheduleType.CPU_Persistent, ScheduleType.Sequential, ScheduleType.MPI,
            ScheduleType.GPU_Default
        ]

    # FPGA-global memory
    if storage is StorageType.FPGA_Global:
        return schedule in [
            ScheduleType.CPU_Multicore, ScheduleType.CPU_Persistent, ScheduleType.Sequential, ScheduleType.MPI,
            ScheduleType.FPGA_Device, ScheduleType.GPU_Default
        ]

    # FPGA-local memory
    if storage in [StorageType.FPGA_Local, StorageType.FPGA_Registers]:
        return schedule == ScheduleType.FPGA_Device

    # GPU-local memory
    if storage == StorageType.GPU_Shared:
        return schedule in [
            ScheduleType.GPU_Device, ScheduleType.GPU_ThreadBlock, ScheduleType.GPU_ThreadBlock_Dynamic,
            ScheduleType.GPU_Persistent, ScheduleType.GPU_Default
        ]

    # The rest (Registers) can be allocated everywhere
    return True


def is_array(obj: Any) -> bool:
    """
    Returns True if an object implements the ``data_ptr()``,
    ``__array_interface__`` or ``__cuda_array_interface__`` standards
    (supported by NumPy, Numba, CuPy, PyTorch, etc.). If the interface is
    supported, pointers can be directly obtained using the
    ``_array_interface_ptr`` function.

    :param obj: The given object.
    :return: True iff the object implements the array interface.
    """
    if isinstance(obj, type):
        return False
    try:
        if hasattr(obj, '__cuda_array_interface__'):
            return True
    except (KeyError, RuntimeError):
        # In PyTorch, accessing this attribute throws a runtime error for
        # variables that require grad, or KeyError when a boolean array is used
        return True
    if isinstance(obj, ctypes.Array):
        return True
    if hasattr(obj, '__array_interface__'):
        return len(obj.__array_interface__['shape']) > 0  # NumPy scalars contain an empty shape tuple
    if hasattr(obj, 'data_ptr'):
        try:
            return hasattr(obj, 'shape') and len(obj.shape) > 0
        except TypeError:  # PyTorch scalar objects define an attribute called shape that cannot be used
            return False
    if hasattr(obj, 'data') and hasattr(obj.data, 'ptr'):  # CuPy special case with HIP
        return True
    return False


def is_gpu_array(obj: Any) -> bool:
    """
    Returns True if an object is a GPU array, i.e., implements the
    ``__cuda_array_interface__`` standard (supported by Numba, CuPy, PyTorch,
    etc.). If the interface is supported, pointers can be directly obtained using the
    ``_array_interface_ptr`` function.

    :param obj: The given object.
    :return: True iff the object implements the CUDA array interface.
    """
    try:
        if hasattr(obj, '__cuda_array_interface__'):
            return True
    except (KeyError, RuntimeError):
        # In PyTorch, accessing this attribute throws a runtime error for
        # variables that require grad, or KeyError when a boolean array is used
        return False

    if hasattr(obj, 'data') and hasattr(obj.data, 'ptr'):  # CuPy special case with HIP
        if hasattr(obj, 'device') and getattr(obj.device, 'id', -1) >= 0:
            return True

    return False<|MERGE_RESOLUTION|>--- conflicted
+++ resolved
@@ -19,11 +19,6 @@
     GPU = ()  #: GPU (AMD or NVIDIA)
     FPGA = ()  #: FPGA (Intel or Xilinx)
     Snitch = ()  #: Compute Cluster (RISC-V)
-    Ascend = ()
-<<<<<<< HEAD
-    SoftHier = ()
-=======
->>>>>>> d98cc562
 
 
 @undefined_safe_enum
@@ -55,13 +50,8 @@
     Ascend_CO2 = ()
     Ascend_VECIN = ()
     Ascend_VECOUT = ()
-<<<<<<< HEAD
     SoftHier_HBM = ()
     SoftHier_TCDM = ()
-=======
-    Ascend_L1 = ()
-    Ascend_L2 = ()
->>>>>>> d98cc562
 
 @undefined_safe_enum
 @extensible_enum
@@ -85,6 +75,7 @@
     Unrolled = ()  #: Unrolled code
     SVE_Map = ()  #: Arm SVE
     GPU_Default = () #: Default scope schedule for GPU code. Specializes to schedule GPU_Device and GPU_Global during inference.
+    GPU_Default = () #: Default scope schedule for GPU code. Specializes to schedule GPU_Device and GPU_Global during inference.
     GPU_Device = ()  #: Kernel
     GPU_ThreadBlock = ()  #: Thread-block code
     GPU_ThreadBlock_Dynamic = ()  #: Allows rescheduling work within a block
@@ -96,14 +87,11 @@
     Ascend_Device = ()
     Ascend_AiCoreGroup = ()
     Ascend_AiCore = ()
-<<<<<<< HEAD
     SoftHier_Device = ()
     SoftHier_Cluster = ()
     SoftHier_Sequential = ()
     SoftHier_Snitch = ()
     SoftHier_Redmule = ()
-=======
->>>>>>> d98cc562
 
 # A subset of GPU schedule types
 GPU_SCHEDULES = [
@@ -137,11 +125,7 @@
     ScheduleType.Ascend_AiCore
 ]
 
-<<<<<<< HEAD
-ASCNED_STORAGES = [
-=======
 ASCEND_STORAGES = [
->>>>>>> d98cc562
     StorageType.Ascend_Global,
     StorageType.Ascend_A1,
     StorageType.Ascend_A2,
@@ -153,7 +137,24 @@
     StorageType.Ascend_VECOUT,
 ]
 
-<<<<<<< HEAD
+ASCEND_SCHEDULES = [
+    ScheduleType.Ascend_Device,
+    ScheduleType.Ascend_AiCoreGroup,
+    ScheduleType.Ascend_AiCore
+]
+
+ASCNED_STORAGES = [
+    StorageType.Ascend_Global,
+    StorageType.Ascend_A1,
+    StorageType.Ascend_A2,
+    StorageType.Ascend_B1,
+    StorageType.Ascend_B2,
+    StorageType.Ascend_CO1,
+    StorageType.Ascend_CO2,
+    StorageType.Ascend_VECIN,
+    StorageType.Ascend_VECOUT,
+]
+
 SOFTHIER_SCHEDULES = [
     ScheduleType.SoftHier_Device,
     ScheduleType.SoftHier_Cluster,
@@ -161,8 +162,6 @@
     ScheduleType.SoftHier_Snitch,
     ScheduleType.SoftHier_Redmule,
 ]
-=======
->>>>>>> d98cc562
 
 SOFTHIER_STORAGES = [
     StorageType.SoftHier_HBM,
@@ -807,6 +806,7 @@
 class stringtype(pointer):
     """
     A specialization of the string data type to improve
+    A specialization of the string data type to improve
     Python/generated code marshalling.
     Used internally when `str` types are given
     """
@@ -1043,6 +1043,7 @@
     def is_scalar_function(self) -> bool:
         """
         Returns True if the callback is a function that returns a scalar
+        value (or nothing). Scalar functions are the only ones that can be
         value (or nothing). Scalar functions are the only ones that can be
         used within a `dace.tasklet` explicitly.
         """
@@ -1639,6 +1640,7 @@
 def is_gpu_array(obj: Any) -> bool:
     """
     Returns True if an object is a GPU array, i.e., implements the
+    Returns True if an object is a GPU array, i.e., implements the
     ``__cuda_array_interface__`` standard (supported by Numba, CuPy, PyTorch,
     etc.). If the interface is supported, pointers can be directly obtained using the
     ``_array_interface_ptr`` function.
