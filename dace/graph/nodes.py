""" Contains classes implementing the different types of nodes of the stateful
    dataflow multigraph representation. """

import ast
from copy import deepcopy as dcpy
import itertools
from typing import Set
from dace.graph import dot, graph
from dace.frontend.python.astutils import unparse
from dace.properties import (
    Property, CodeProperty, LambdaProperty, ParamsProperty, RangeProperty,
    DebugInfoProperty, SetProperty, make_properties, indirect_properties,
    DataProperty, SymbolicProperty, ListProperty, SDFGReferenceProperty)
from dace.frontend.operations import detect_reduction_type
<<<<<<< HEAD
from dace import data, subsets as sbs, dtypes
import pickle
=======
from dace import data, subsets as sbs, types
import json
>>>>>>> 49061939

# -----------------------------------------------------------------------------


@make_properties
class Node(object):
    """ Base node class. """

    in_connectors = SetProperty(
        str, default=set(), desc="A set of input connectors for this node.")
    out_connectors = SetProperty(
        str, default=set(), desc="A set of output connectors for this node.")

    def __init__(self, in_connectors=None, out_connectors=None):
        self.in_connectors = in_connectors or set()
        self.out_connectors = out_connectors or set()

    def __str__(self):
        if hasattr(self, 'label'):
            return self.label
        else:
            return type(self).__name__

    def validate(self, sdfg, state):
        pass

    def toJSON(self, parent, options={"no_meta": False}):
        labelstr = str(self)
        typestr = str(type(self).__name__)

        scope_entry_node = parent.entry_node(self)
        if scope_entry_node != None:
            ens = parent.exit_nodes(parent.entry_node(self))
            scope_exit_nodes = [str(parent.node_id(x)) for x in ens]
            scope_entry_node = str(parent.node_id(scope_entry_node))
        else:
            scope_entry_node = None
            scope_exit_nodes = []

        retdict = {
            "type": typestr,
            "label": labelstr,
            "attributes": json.loads(Property.all_properties_to_json(self)),
            "id": parent.node_id(self),
            "scope_entry": scope_entry_node,
            "scope_exits": scope_exit_nodes
        }
        return json.dumps(retdict)

    def __repr__(self):
        return type(self).__name__ + ' (' + self.__str__() + ')'

    def add_in_connector(self, connector_name: str):
        """ Adds a new input connector to the node. The operation will fail if
            a connector (either input or output) with the same name already 
            exists in the node.

            @param connector_name: The name of the new connector.
            @return: True if the operation is successful, otherwise False.
        """

        if (connector_name in self.in_connectors
                or connector_name in self.out_connectors):
            return False
        connectors = self.in_connectors
        connectors.add(connector_name)
        self.in_connectors = connectors
        return True

    def add_out_connector(self, connector_name: str):
        """ Adds a new output connector to the node. The operation will fail if
            a connector (either input or output) with the same name already 
            exists in the node.

            @param connector_name: The name of the new connector.
            @return: True if the operation is successful, otherwise False.
        """

        if (connector_name in self.in_connectors
                or connector_name in self.out_connectors):
            return False
        connectors = self.out_connectors
        connectors.add(connector_name)
        self.out_connectors = connectors
        return True

    def remove_in_connector(self, connector_name: str):
        """ Removes an input connector from the node.
            @param connector_name: The name of the connector to remove.
            @return: True if the operation was successful.
        """

        if connector_name in self.in_connectors:
            connectors = self.in_connectors
            connectors.remove(connector_name)
            self.in_connectors = connectors
        return True

    def remove_out_connector(self, connector_name: str):
        """ Removes an output connector from the node.
            @param connector_name: The name of the connector to remove.
            @return: True if the operation was successful.
        """

        if connector_name in self.out_connectors:
            connectors = self.out_connectors
            connectors.remove(connector_name)
            self.out_connectors = connectors
        return True

    def _next_connector_int(self) -> int:
        """ Returns the next unused connector ID (as an integer). Used for
            filling connectors when adding edges to scopes. """
        next_number = 1
        for conn in itertools.chain(self.in_connectors, self.out_connectors):
            if conn.startswith('IN_'):
                cconn = conn[3:]
            elif conn.startswith('OUT_'):
                cconn = conn[4:]
            else:
                continue
            try:
                curconn = int(cconn)
                if curconn >= next_number:
                    next_number = curconn + 1
            except TypeError:  # not integral
                continue
        return next_number

    def next_connector(self) -> str:
        """ Returns the next unused connector ID (as a string). Used for
            filling connectors when adding edges to scopes. """
        return str(self._next_connector_int())

    def last_connector(self) -> str:
        """ Returns the last used connector ID (as a string). Used for
            filling connectors when adding edges to scopes. """
        return str(self._next_connector_int() - 1)


# ------------------------------------------------------------------------------


@make_properties
class AccessNode(Node):
    """ A node that accesses data in the SDFG. Denoted by a circular shape. """

    access = Property(
        enum=dtypes.AccessType,
        desc="Type of access to this array",
        default=dtypes.AccessType.ReadWrite)
    setzero = Property(dtype=bool, desc="Initialize to zero", default=False)
    debuginfo2 = DebugInfoProperty()
    data = DataProperty(desc="Data (array, stream, scalar) to access")

    def __init__(self,
                 data,
                 access=dtypes.AccessType.ReadWrite,
                 debuginfo=None):
        super(AccessNode, self).__init__()

        # Properties
        self.debuginfo2 = debuginfo
        self.access = access
        if not isinstance(data, str):
            raise TypeError('Data for AccessNode must be a string')
        self.data = data

    @staticmethod
    def fromJSON_object(json_obj, context=None):
        ret = AccessNode("Nodata")
        Property.set_properties_from_json(ret, json_obj, context=context)
        return ret

    def __deepcopy__(self, memo):
        node = object.__new__(AccessNode)
        node._access = self._access
        node._data = self._data
        node._setzero = self._setzero
        node._in_connectors = self._in_connectors
        node._out_connectors = self._out_connectors
        node.debuginfo2 = dcpy(self.debuginfo2)
        return node

    @property
    def label(self):
        return self.data

    def __label__(self, sdfg, state):
        return self.data

    def desc(self, sdfg):
        from dace.sdfg import SDFGState, ScopeSubgraphView
        if isinstance(sdfg, (SDFGState, ScopeSubgraphView)):
            sdfg = sdfg.parent
        return sdfg.arrays[self.data]

    def draw_node(self, sdfg, graph):
        desc = self.desc(sdfg)
        if isinstance(desc, data.Stream):
            return dot.draw_node(
                sdfg, graph, self, shape="oval", style='dashed')
        elif desc.transient:
            return dot.draw_node(sdfg, graph, self, shape="oval")
        else:
            return dot.draw_node(sdfg, graph, self, shape="oval", style='bold')

    def validate(self, sdfg, state):
        if self.data not in sdfg.arrays:
            raise KeyError('Array "%s" not found in SDFG' % self.data)


# ------------------------------------------------------------------------------


class CodeNode(Node):
    """ A node that contains runnable code with acyclic external data 
        dependencies. May either be a tasklet or a nested SDFG, and 
        denoted by an octagonal shape. """
    pass


@make_properties
class Tasklet(CodeNode):
    """ A node that contains a tasklet: a functional computation procedure
        that can only access external data specified using connectors. 
        
        Tasklets may be implemented in Python, C++, or any supported 
        language by the code generator. 
    """

    label = Property(dtype=str, desc="Name of the tasklet")
<<<<<<< HEAD
    language = Property(enum=dtypes.Language, default=dtypes.Language.Python)
=======
>>>>>>> 49061939
    code = CodeProperty(desc="Tasklet code")
    code_global = CodeProperty(
        desc="Global scope code needed for tasklet execution", default="")
    code_init = CodeProperty(
        desc="Extra code that is called on DaCe runtime initialization",
        default="")
    code_exit = CodeProperty(
        desc="Extra code that is called on DaCe runtime cleanup", default="")
    location = Property(
        dtype=str, desc="Tasklet execution location descriptor")
    debuginfo = DebugInfoProperty()

    instrument = Property(
        enum=types.InstrumentationType,
        desc="Measure execution statistics with given method",
        default=types.InstrumentationType.No_Instrumentation)

    def __init__(self,
                 label,
                 inputs=None,
                 outputs=None,
                 code="",
                 language=dtypes.Language.Python,
                 code_global="",
                 code_init="",
                 code_exit="",
                 location="-1",
                 debuginfo=None):
        super(Tasklet, self).__init__(inputs or set(), outputs or set())

        # Properties
        self.label = label
        # Set the language directly
        #self.language = language
        self.code = {'code_or_block': code, 'language': language}

        self.location = location
        self.code_global = {'code_or_block': code_global, 'language': language}
        self.code_init = {'code_or_block': code_init, 'language': language}
        self.code_exit = {'code_or_block': code_exit, 'language': language}
        self.debuginfo = debuginfo

    @property
    def language(self):
        return self._code['language']

    @staticmethod
    def fromJSON_object(json_obj, context=None):
        ret = Tasklet("dummylabel")
        Property.set_properties_from_json(ret, json_obj, context=context)
        return ret

    @property
    def name(self):
        return self._label

    def draw_node(self, sdfg, graph):
        return dot.draw_node(sdfg, graph, self, shape="octagon")

    def validate(self, sdfg, state):
        if not data.validate_name(self.label):
            raise NameError('Invalid tasklet name "%s"' % self.label)
        for in_conn in self.in_connectors:
            if not data.validate_name(in_conn):
                raise NameError('Invalid input connector "%s"' % in_conn)
        for out_conn in self.out_connectors:
            if not data.validate_name(out_conn):
                raise NameError('Invalid output connector "%s"' % out_conn)

    def __str__(self):
        if not self.label:
            return "--Empty--"
        else:
            return self.label


class EmptyTasklet(Tasklet):
    """ A special tasklet that contains no code. Used for filling empty states
        in an SDFG. """

    def __init__(self, label=""):
        super(EmptyTasklet, self).__init__(label)

    def draw_node(self, sdfg, graph):
        return dot.draw_node(sdfg, graph, self, style="invis", shape="octagon")

    def validate(self, sdfg, state):
        pass

    @staticmethod
    def fromJSON_object(json_obj, context=None):
        ret = EmptyTasklet("dummylabel")
        Property.set_properties_from_json(ret, json_obj, context=context)
        return ret


# ------------------------------------------------------------------------------


@make_properties
class NestedSDFG(CodeNode):
    """ An SDFG state node that contains an SDFG of its own, runnable using
        the data dependencies specified using its connectors.

        It is encouraged to use nested SDFGs instead of coarse-grained tasklets
        since they are analyzable with respect to transformations.
        
        @note: A nested SDFG cannot create recursion (one of its parent SDFGs).
    """

    label = Property(dtype=str, desc="Name of the SDFG")
    # NOTE: We cannot use SDFG as the type because of an import loop
    sdfg = SDFGReferenceProperty(dtype=graph.OrderedDiGraph, desc="The SDFG")
    schedule = Property(
        dtype=dtypes.ScheduleType,
        desc="SDFG schedule",
        enum=dtypes.ScheduleType,
        from_string=lambda x: dtypes.ScheduleType[x])
    location = Property(dtype=str, desc="SDFG execution location descriptor")
    debuginfo = DebugInfoProperty()
    is_collapsed = Property(
        dtype=bool,
        desc="Show this node/scope/state as collapsed",
        default=False)

    instrument = Property(
        enum=types.InstrumentationType,
        desc="Measure execution statistics with given method",
        default=types.InstrumentationType.No_Instrumentation)

    def __init__(self,
                 label,
                 sdfg,
                 inputs: Set[str],
                 outputs: Set[str],
                 schedule=dtypes.ScheduleType.Default,
                 location="-1",
                 debuginfo=None):
        super(NestedSDFG, self).__init__(inputs, outputs)

        # Properties
        self.label = label
        self.sdfg = sdfg
        self.schedule = schedule
        self.location = location
        self.debuginfo = debuginfo

    @staticmethod
    def fromJSON_object(json_obj, context=None):

        # We have to load the SDFG first.
        sdfg = SDFGReferenceProperty.from_json(
            json.dumps(json_obj['attributes']['sdfg']), context)
        ret = NestedSDFG("nolabel", sdfg, set(), set())

        Property.set_properties_from_json(ret, json_obj, context)

        return ret

    def draw_node(self, sdfg, graph):
        return dot.draw_node(sdfg, graph, self, shape="doubleoctagon")

    def __str__(self):
        if not self.label:
            return "SDFG"
        else:
            return self.label

    def validate(self, sdfg, state):
        if not data.validate_name(self.label):
            raise NameError('Invalid nested SDFG name "%s"' % self.label)
        for in_conn in self.in_connectors:
            if not data.validate_name(in_conn):
                raise NameError('Invalid input connector "%s"' % in_conn)
        for out_conn in self.out_connectors:
            if not data.validate_name(out_conn):
                raise NameError('Invalid output connector "%s"' % out_conn)

        # Recursively validate nested SDFG
        self.sdfg.validate()


# ------------------------------------------------------------------------------


# Scope entry class
class EntryNode(Node):
    """ A type of node that opens a scope (e.g., Map or Consume). """

    def validate(self, sdfg, state):
        self.map.validate(sdfg, state, self)


# ------------------------------------------------------------------------------


# Scope exit class
class ExitNode(Node):
    """ A type of node that closes a scope (e.g., Map or Consume). """

    def validate(self, sdfg, state):
        self.map.validate(sdfg, state, self)


# ------------------------------------------------------------------------------


class MapEntry(EntryNode):
    """ Node that opens a Map scope. 
        @see: Map
    """

    def __init__(self, map, dynamic_inputs=None):
        super(MapEntry, self).__init__(dynamic_inputs or set())
        if map is None:
            raise ValueError("Map for MapEntry can not be None.")
        self._map = map

    @staticmethod
    def fromJSON_object(json_obj, context=None):
        m = Map("", [], [])
        ret = MapEntry(map=m)
        Property.set_properties_from_json(ret, json_obj, context=context)
        return ret

    @property
    def map(self):
        return self._map

    @map.setter
    def map(self, val):
        self._map = val

    def draw_node(self, sdfg, graph):
        if self.is_collapsed:
            return dot.draw_node(sdfg, graph, self, shape="hexagon")
        return dot.draw_node(sdfg, graph, self, shape="trapezium")

    def __str__(self):
        return str(self.map)


class MapExit(ExitNode):
    """ Node that closes a Map scope.
        @see: Map
    """

    def __init__(self, map):
        super(MapExit, self).__init__()
        if map is None:
            raise ValueError("Map for MapExit can not be None.")
        self._map = map

    @staticmethod
    def fromJSON_object(json_obj, context=None):
        m = Map("", [], [])
        ret = MapExit(map=m)
        Property.set_properties_from_json(ret, json_obj, context=context)
        return ret

    @property
    def map(self):
        return self._map

    @map.setter
    def map(self, val):
        self._map = val

    def draw_node(self, sdfg, graph):
        return dot.draw_node(sdfg, graph, self, shape="invtrapezium")

    def __str__(self):
        return str(self.map)


@make_properties
class Map(object):
    """ A Map is a two-node representation of parametric graphs, containing
        an integer set by which the contents (nodes dominated by an entry 
        node and post-dominated by an exit node) are replicated.
        
        Maps contain a `schedule` property, which specifies how the scope
        should be scheduled (execution order). Code generators can use the
        schedule property to generate appropriate code, e.g., GPU kernels.
    """

    # List of (editable) properties
    label = Property(dtype=str, desc="Label of the map")
    params = ParamsProperty(desc="Mapped parameters")
    range = RangeProperty(desc="Ranges of map parameters")
    #   order = OrderProperty(desc="Order of map dimensions", unmapped=True)
    schedule = Property(
        dtype=dtypes.ScheduleType,
        desc="Map schedule",
        enum=dtypes.ScheduleType,
        from_string=lambda x: dtypes.ScheduleType[x])
    is_async = Property(dtype=bool, desc="Map asynchronous evaluation")
    unroll = Property(dtype=bool, desc="Map unrolling")
    flatten = Property(dtype=bool, desc="Map loop flattening")
    debuginfo = DebugInfoProperty()
    is_collapsed = Property(
        dtype=bool,
        desc="Show this node/scope/state as collapsed",
        default=False)

    instrument = Property(
        enum=types.InstrumentationType,
        desc="Measure execution statistics with given method",
        default=types.InstrumentationType.No_Instrumentation)

    def __init__(self,
                 label,
                 params,
                 ndrange,
                 schedule=dtypes.ScheduleType.Default,
                 unroll=False,
                 is_async=False,
                 flatten=False,
                 fence_instrumentation=False,
                 debuginfo=None):
        super(Map, self).__init__()

        # Assign properties
        self.label = label
        self.schedule = schedule
        self.unroll = unroll
        self.is_async = is_async
        self.flatten = flatten
        self.params = params
        self.range = ndrange
        self.debuginfo = debuginfo
        self._fence_instrumentation = fence_instrumentation

    def __str__(self):
        return self.label + "[" + ", ".join([
            "{}={}".format(i, r)
            for i, r in zip(self._params,
                            [sbs.Range.dim_to_string(d) for d in self._range])
        ]) + "]"

    def validate(self, sdfg, state, node):
        if not data.validate_name(self.label):
            raise NameError('Invalid map name "%s"' % self.label)

    def get_param_num(self):
        """ Returns the number of map dimension parameters/symbols. """
        return len(self.params)


# Indirect Map properties to MapEntry and MapExit
MapEntry = indirect_properties(Map, lambda obj: obj.map)(MapEntry)
MapExit = indirect_properties(Map, lambda obj: obj.map)(MapExit)

# ------------------------------------------------------------------------------


class ConsumeEntry(EntryNode):
    """ Node that opens a Consume scope. 
        @see: Consume
    """

    def __init__(self, consume, dynamic_inputs=None):
        super(ConsumeEntry, self).__init__(dynamic_inputs or set())
        if consume is None:
            raise ValueError("Consume for ConsumeEntry can not be None.")
        self._consume = consume
        self._map_depth = 0
        self.add_in_connector('IN_stream')
        self.add_out_connector('OUT_stream')

    @staticmethod
    def fromJSON_object(json_obj, context=None):
        c = Consume("", ['i', 1], None)
        ret = ConsumeEntry(consume=c)
        Property.set_properties_from_json(ret, json_obj, context=context)
        return ret

    @property
    def map(self):
        return self._consume.as_map()

    @property
    def consume(self):
        return self._consume

    @consume.setter
    def consume(self, val):
        self._consume = val

    def draw_node(self, sdfg, graph):
        if self.is_collapsed:
            return dot.draw_node(
                sdfg, graph, self, shape="hexagon", style='dashed')
        return dot.draw_node(
            sdfg, graph, self, shape="trapezium", style='dashed')

    def __str__(self):
        return str(self.consume)


class ConsumeExit(ExitNode):
    """ Node that closes a Consume scope. 
        @see: Consume
    """

    def __init__(self, consume):
        super(ConsumeExit, self).__init__()
        if consume is None:
            raise ValueError("Consume for ConsumeExit can not be None.")
        self._consume = consume

    @staticmethod
    def fromJSON_object(json_obj, context=None):
        c = Consume("", ['i', 1], None)
        ret = ConsumeExit(consume=c)
        Property.set_properties_from_json(ret, json_obj, context=context)
        return ret

    @property
    def map(self):
        return self._consume.as_map()

    @property
    def consume(self):
        return self._consume

    @consume.setter
    def consume(self, val):
        self._consume = val

    def draw_node(self, sdfg, graph):
        return dot.draw_node(
            sdfg, graph, self, shape="invtrapezium", style='dashed')

    def __str__(self):
        return str(self.consume)


@make_properties
class Consume(object):
    """ Consume is a scope, like `Map`, that is a part of the parametric 
        graph extension of the SDFG. It creates a producer-consumer 
        relationship between the input stream and the scope subgraph. The
        subgraph is scheduled to a given number of processing elements
        for processing, and they will try to pop elements from the input
        stream until a given quiescence condition is reached. """

    # Properties
    label = Property(dtype=str, desc="Name of the consume node")
    pe_index = Property(dtype=str, desc="Processing element identifier")
    num_pes = SymbolicProperty(desc="Number of processing elements")
    condition = CodeProperty(desc="Quiescence condition", allow_none=True)
<<<<<<< HEAD
    language = Property(enum=dtypes.Language, default=dtypes.Language.Python)
=======
>>>>>>> 49061939
    schedule = Property(
        dtype=dtypes.ScheduleType,
        desc="Consume schedule",
        enum=dtypes.ScheduleType,
        from_string=lambda x: dtypes.ScheduleType[x])
    chunksize = Property(
        dtype=int,
        desc="Maximal size of elements to consume at a time",
        default=1)
    debuginfo = DebugInfoProperty()
    is_collapsed = Property(
        dtype=bool,
        desc="Show this node/scope/state as collapsed",
        default=False)

    instrument = Property(
        enum=types.InstrumentationType,
        desc="Measure execution statistics with given method",
        default=types.InstrumentationType.No_Instrumentation)

    def as_map(self):
        """ Compatibility function that allows to view the consume as a map,
            mainly in memlet propagation. """
        return Map(self.label, [self.pe_index],
                   sbs.Range([(0, self.num_pes - 1, 1)]), self.schedule)

    def __init__(self,
                 label,
                 pe_tuple,
                 condition,
                 schedule=dtypes.ScheduleType.Default,
                 chunksize=1,
                 debuginfo=None):
        super(Consume, self).__init__()

        # Properties
        self.label = label
        self.pe_index, self.num_pes = pe_tuple
        self.condition = condition
        self.schedule = schedule
        self.chunksize = chunksize
        self.debuginfo = debuginfo

    def __str__(self):
        if self.condition is not None:
            return ("%s [%s=0:%s], Condition: %s" %
                    (self._label, self.pe_index, self.num_pes,
                     CodeProperty.to_string(self.condition)))
        else:
            return (
                "%s [%s=0:%s]" % (self._label, self.pe_index, self.num_pes))

    def validate(self, sdfg, state, node):
        if not data.validate_name(self.label):
            raise NameError('Invalid consume name "%s"' % self.label)

    def get_param_num(self):
        """ Returns the number of consume dimension parameters/symbols. """
        return 1


# Redirect Consume properties to ConsumeEntry and ConsumeExit
ConsumeEntry = indirect_properties(Consume,
                                   lambda obj: obj.consume)(ConsumeEntry)
ConsumeExit = indirect_properties(Consume,
                                  lambda obj: obj.consume)(ConsumeExit)

# ------------------------------------------------------------------------------


@make_properties
class Reduce(Node):
    """ An SDFG node that reduces an N-dimensional array to an 
        (N-k)-dimensional array, with a list of axes to reduce and
        a reduction binary function. """

    # Properties
    axes = ListProperty(dtype=list, allow_none=True)
    wcr = LambdaProperty()
    identity = Property(dtype=object, allow_none=True)
    schedule = Property(
        dtype=dtypes.ScheduleType,
        desc="Reduction execution policy",
<<<<<<< HEAD
        enum=dtypes.ScheduleType,
        from_string=lambda x: dtypes.ScheduleType[x])

    papi_counters = Property(
        dtype=list,
        desc="List of PAPI counter preset identifiers.",
        default=PerfSettings.perf_default_papi_counters())
=======
        enum=types.ScheduleType,
        from_string=lambda x: types.ScheduleType[x])
>>>>>>> 49061939
    debuginfo = DebugInfoProperty()

    instrument = Property(
        enum=types.InstrumentationType,
        desc="Measure execution statistics with given method",
        default=types.InstrumentationType.No_Instrumentation)

    def __init__(self,
                 wcr,
                 axes,
                 wcr_identity=None,
                 schedule=dtypes.ScheduleType.Default,
                 debuginfo=None):
        super(Reduce, self).__init__()
        self.wcr = wcr  # type: ast._Lambda
        self.axes = axes
        self.identity = wcr_identity
        self.schedule = schedule
        self.debuginfo = debuginfo

    def draw_node(self, sdfg, state):
        return dot.draw_node(sdfg, state, self, shape="invtriangle")

    @staticmethod
    def fromJSON_object(json_obj, context=None):
        ret = Reduce("(lambda a, b: (a + b))", None)
        Property.set_properties_from_json(ret, json_obj, context=context)
        return ret

    def __str__(self):
        # Autodetect reduction type
        redtype = detect_reduction_type(self.wcr)
        if redtype == dtypes.ReductionType.Custom:
            wcrstr = unparse(ast.parse(self.wcr).body[0].value.body)
        else:
            wcrstr = str(redtype)
            wcrstr = wcrstr[wcrstr.find('.') + 1:]  # Skip "ReductionType."

        return 'Op: {op}, Axes: {axes}'.format(
            axes=('all' if self.axes is None else str(self.axes)), op=wcrstr)

    def __label__(self, sdfg, state):
        # Autodetect reduction type
        redtype = detect_reduction_type(self.wcr)
        if redtype == dtypes.ReductionType.Custom:
            wcrstr = unparse(ast.parse(self.wcr).body[0].value.body)
        else:
            wcrstr = str(redtype)
            wcrstr = wcrstr[wcrstr.find('.') + 1:]  # Skip "ReductionType."

        return 'Op: {op}\nAxes: {axes}'.format(
            axes=('all' if self.axes is None else str(self.axes)), op=wcrstr)<|MERGE_RESOLUTION|>--- conflicted
+++ resolved
@@ -12,13 +12,8 @@
     DebugInfoProperty, SetProperty, make_properties, indirect_properties,
     DataProperty, SymbolicProperty, ListProperty, SDFGReferenceProperty)
 from dace.frontend.operations import detect_reduction_type
-<<<<<<< HEAD
 from dace import data, subsets as sbs, dtypes
-import pickle
-=======
-from dace import data, subsets as sbs, types
 import json
->>>>>>> 49061939
 
 # -----------------------------------------------------------------------------
 
@@ -251,10 +246,6 @@
     """
 
     label = Property(dtype=str, desc="Name of the tasklet")
-<<<<<<< HEAD
-    language = Property(enum=dtypes.Language, default=dtypes.Language.Python)
-=======
->>>>>>> 49061939
     code = CodeProperty(desc="Tasklet code")
     code_global = CodeProperty(
         desc="Global scope code needed for tasklet execution", default="")
@@ -268,9 +259,9 @@
     debuginfo = DebugInfoProperty()
 
     instrument = Property(
-        enum=types.InstrumentationType,
+        enum=dtypes.InstrumentationType,
         desc="Measure execution statistics with given method",
-        default=types.InstrumentationType.No_Instrumentation)
+        default=dtypes.InstrumentationType.No_Instrumentation)
 
     def __init__(self,
                  label,
@@ -381,9 +372,9 @@
         default=False)
 
     instrument = Property(
-        enum=types.InstrumentationType,
+        enum=dtypes.InstrumentationType,
         desc="Measure execution statistics with given method",
-        default=types.InstrumentationType.No_Instrumentation)
+        default=dtypes.InstrumentationType.No_Instrumentation)
 
     def __init__(self,
                  label,
@@ -561,9 +552,9 @@
         default=False)
 
     instrument = Property(
-        enum=types.InstrumentationType,
+        enum=dtypes.InstrumentationType,
         desc="Measure execution statistics with given method",
-        default=types.InstrumentationType.No_Instrumentation)
+        default=dtypes.InstrumentationType.No_Instrumentation)
 
     def __init__(self,
                  label,
@@ -707,10 +698,6 @@
     pe_index = Property(dtype=str, desc="Processing element identifier")
     num_pes = SymbolicProperty(desc="Number of processing elements")
     condition = CodeProperty(desc="Quiescence condition", allow_none=True)
-<<<<<<< HEAD
-    language = Property(enum=dtypes.Language, default=dtypes.Language.Python)
-=======
->>>>>>> 49061939
     schedule = Property(
         dtype=dtypes.ScheduleType,
         desc="Consume schedule",
@@ -727,9 +714,9 @@
         default=False)
 
     instrument = Property(
-        enum=types.InstrumentationType,
+        enum=dtypes.InstrumentationType,
         desc="Measure execution statistics with given method",
-        default=types.InstrumentationType.No_Instrumentation)
+        default=dtypes.InstrumentationType.No_Instrumentation)
 
     def as_map(self):
         """ Compatibility function that allows to view the consume as a map,
@@ -794,24 +781,14 @@
     schedule = Property(
         dtype=dtypes.ScheduleType,
         desc="Reduction execution policy",
-<<<<<<< HEAD
         enum=dtypes.ScheduleType,
         from_string=lambda x: dtypes.ScheduleType[x])
-
-    papi_counters = Property(
-        dtype=list,
-        desc="List of PAPI counter preset identifiers.",
-        default=PerfSettings.perf_default_papi_counters())
-=======
-        enum=types.ScheduleType,
-        from_string=lambda x: types.ScheduleType[x])
->>>>>>> 49061939
     debuginfo = DebugInfoProperty()
 
     instrument = Property(
-        enum=types.InstrumentationType,
+        enum=dtypes.InstrumentationType,
         desc="Measure execution statistics with given method",
-        default=types.InstrumentationType.No_Instrumentation)
+        default=dtypes.InstrumentationType.No_Instrumentation)
 
     def __init__(self,
                  wcr,
