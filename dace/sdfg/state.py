--- conflicted
+++ resolved
@@ -1692,10 +1692,7 @@
         schedule=dtypes.ScheduleType.Default,
         location=None,
         debuginfo=None,
-<<<<<<< HEAD
-=======
         external_path: Optional[str] = None,
->>>>>>> d98cc562
         symbol_type_mapping: Dict[str, dtypes.typeclass] = None
     ):
         """ Adds a nested SDFG to the SDFG state. """
