# Copyright 2019-2024 ETH Zurich and the DaCe authors. All rights reserved.
""" Contains classes of a single SDFG state and dataflow subgraphs. """

import ast
import abc
import collections
import copy
import inspect
import itertools
import warnings
from typing import (TYPE_CHECKING, Any, AnyStr, Callable, Dict, Iterable, Iterator, List, Optional, Set, Tuple, Type, Union,
                    overload)

import dace
from dace.frontend.python import astutils
from dace.sdfg.replace import replace_in_codeblock
import dace.serialize
from dace import data as dt
from dace import dtypes
from dace import memlet as mm
from dace import serialize
from dace import subsets as sbs
from dace import symbolic
from dace.properties import (CodeBlock, DebugInfoProperty, DictProperty, EnumProperty, Property, SubsetProperty,
                             SymbolicProperty, CodeProperty, make_properties)
from dace.sdfg import nodes as nd
from dace.sdfg.graph import (MultiConnectorEdge, NodeNotFoundError, OrderedMultiDiConnectorGraph, SubgraphView, OrderedDiGraph, Edge,
                             generate_element_id)
from dace.sdfg.propagation import propagate_memlet
from dace.sdfg.validation import validate_state
from dace.subsets import Range, Subset

if TYPE_CHECKING:
    import dace.sdfg.scope
    from dace.sdfg import SDFG

NodeT = Union[nd.Node, 'ControlFlowBlock']
EdgeT = Union[MultiConnectorEdge[mm.Memlet], Edge['dace.sdfg.InterstateEdge']]
GraphT = Union['ControlFlowRegion', 'SDFGState']


def _getdebuginfo(old_dinfo=None) -> dtypes.DebugInfo:
    """ Returns a DebugInfo object for the position that called this function.

        :param old_dinfo: Another DebugInfo object that will override the
                          return value of this function
        :return: DebugInfo containing line number and calling file.
    """
    if old_dinfo is not None:
        return old_dinfo

    caller = inspect.getframeinfo(inspect.stack()[2][0], context=0)
    return dtypes.DebugInfo(caller.lineno, 0, caller.lineno, 0, caller.filename)


def _make_iterators(ndrange):
    # Input can either be a dictionary or a list of pairs
    if isinstance(ndrange, list):
        params = [k for k, _ in ndrange]
        ndrange = {k: v for k, v in ndrange}
    else:
        params = list(ndrange.keys())

    # Parse each dimension separately
    ranges = []
    for p in params:
        prange: Union[str, sbs.Subset, Tuple[symbolic.SymbolicType]] = ndrange[p]
        if isinstance(prange, sbs.Subset):
            rng = prange.ndrange()[0]
        elif isinstance(prange, tuple):
            rng = prange
        else:
            rng = SubsetProperty.from_string(prange)[0]
        ranges.append(rng)
    map_range = sbs.Range(ranges)

    return params, map_range


class BlockGraphView(object):
    """
    Read-only view interface of an SDFG control flow block, containing methods for memlet tracking, traversal, subgraph
    creation, queries, and replacements. ``ControlFlowBlock`` and ``StateSubgraphView`` inherit from this class to share
    methods.
    """

    ###################################################################
    # Typing overrides

    @overload
    def nodes(self) -> List[NodeT]:
        ...

    @overload
    def edges(self) -> List[EdgeT]:
        ...

    @overload
    def in_degree(self, node: NodeT) -> int:
        ...

    @overload
    def out_degree(self, node: NodeT) -> int:
        ...

    @property
    def sdfg(self) -> 'SDFG':
        ...

    ###################################################################
    # Traversal methods

    @abc.abstractmethod
    def all_nodes_recursive(
        self,
        predicate: Optional[Callable[[NodeT, GraphT], bool]] = None) -> Iterator[Tuple[NodeT, GraphT]]:
        """
        Iterate over all nodes in this graph or subgraph.
        This includes control flow blocks, nodes in those blocks, and recursive control flow blocks and nodes within
        nested SDFGs. It returns tuples of the form (node, parent), where the node is either a dataflow node, in which
        case the parent is an SDFG state, or a control flow block, in which case the parent is a control flow graph
        (i.e., an SDFG or a scope block).

        :param predicate: An optional predicate function that decides on whether the traversal should recurse or not.
        If the predicate returns False, traversal is not recursed any further into the graph found under NodeT for
        a given [NodeT, GraphT] pair.
        """
        return []

    @abc.abstractmethod
    def all_edges_recursive(self) -> Iterator[Tuple[EdgeT, GraphT]]:
        """
        Iterate over all edges in this graph or subgraph.
        This includes dataflow edges, inter-state edges, and recursive edges within nested SDFGs. It returns tuples of
        the form (edge, parent), where the edge is either a dataflow edge, in which case the parent is an SDFG state, or
        an inter-stte edge, in which case the parent is a control flow graph (i.e., an SDFG or a scope block).
        """
        return []

    @abc.abstractmethod
    def data_nodes(self) -> List[nd.AccessNode]:
        """
        Returns all data nodes (i.e., AccessNodes, arrays) present in this graph or subgraph.
        Note: This does not recurse into nested SDFGs.
        """
        return []

    @abc.abstractmethod
    def entry_node(self, node: nd.Node) -> Optional[nd.EntryNode]:
        """ Returns the entry node that wraps the current node, or None if it is top-level in a state. """
        return None

    @abc.abstractmethod
    def exit_node(self, entry_node: nd.EntryNode) -> Optional[nd.ExitNode]:
        """ Returns the exit node leaving the context opened by the given entry node. """
        raise None

    ###################################################################
    # Memlet-tracking methods

    @abc.abstractmethod
    def memlet_path(self, edge: MultiConnectorEdge[mm.Memlet]) -> List[MultiConnectorEdge[mm.Memlet]]:
        """
        Given one edge, returns a list of edges representing a path between its source and sink nodes.
        Used for memlet tracking.

        :note: Behavior is undefined when there is more than one path involving this edge.
        :param edge: An edge within a state (memlet).
        :return: A list of edges from a source node to a destination node.
        """
        raise NotImplementedError()

    @abc.abstractmethod
    def memlet_tree(self, edge: MultiConnectorEdge) -> mm.MemletTree:
        """
        Given one edge, returns a tree of edges between its node source(s) and sink(s).
        Used for memlet tracking.

        :param edge: An edge within a state (memlet).
        :return: A tree of edges whose root is the source/sink node (depending on direction) and associated children
                 edges.
        """
        raise NotImplementedError()

    @abc.abstractmethod
    def in_edges_by_connector(self, node: nd.Node, connector: AnyStr) -> Iterable[MultiConnectorEdge[mm.Memlet]]:
        """
        Returns a generator over edges entering the given connector of the given node.

        :param node: Destination node of edges.
        :param connector: Destination connector of edges.
        """
        raise NotImplementedError()

    @abc.abstractmethod
    def out_edges_by_connector(self, node: nd.Node, connector: AnyStr) -> Iterable[MultiConnectorEdge[mm.Memlet]]:
        """
        Returns a generator over edges exiting the given connector of the given node.

        :param node: Source node of edges.
        :param connector: Source connector of edges.
        """
        raise NotImplementedError()

    @abc.abstractmethod
    def edges_by_connector(self, node: nd.Node, connector: AnyStr) -> Iterable[MultiConnectorEdge[mm.Memlet]]:
        """
        Returns a generator over edges entering or exiting the given connector of the given node.

        :param node: Source/destination node of edges.
        :param connector: Source/destination connector of edges.
        """
        raise NotImplementedError()

    ###################################################################
    # Query, subgraph, and replacement methods

    @abc.abstractmethod
    def used_symbols(self, all_symbols: bool, keep_defined_in_mapping: bool = False,
                     with_contents: bool = True) -> Set[str]:
        """
        Returns a set of symbol names that are used in the graph.

        :param all_symbols: If False, only returns symbols that are needed as arguments (only used in generated code).
        :param keep_defined_in_mapping: If True, symbols defined in inter-state edges that are in the symbol mapping
                                        will be removed from the set of defined symbols.
        :param with_contents: Compute the symbols used including the ones used by the contents of the graph. If set to
                              False, only symbols used on the BlockGraphView itself are returned. The latter may
                              include symbols used in the conditions of conditional blocks, loops, etc. Defaults to
                              True.
        """
        return set()

    @property
    def free_symbols(self) -> Set[str]:
        """
        Returns a set of symbol names that are used, but not defined, in this graph view.
        In the case of an SDFG, this property is used to determine the symbolic parameters of the SDFG and
        verify that ``SDFG.symbols`` is complete.

        :note: Assumes that the graph is valid (i.e., without undefined or overlapping symbols).
        """
        return self.used_symbols(all_symbols=True)

    @abc.abstractmethod
    def read_and_write_sets(self) -> Tuple[Set[AnyStr], Set[AnyStr]]:
        """
        Determines what data is read and written in this graph.
        Does not include reads to subsets of containers that have previously been written within the same state.
        
        :return: A two-tuple of sets of things denoting ({data read}, {data written}).
        """
        return set(), set()

    @abc.abstractmethod
    def unordered_arglist(self,
                          defined_syms=None,
                          shared_transients=None) -> Tuple[Dict[str, dt.Data], Dict[str, dt.Data]]:
        return {}, {}

    def arglist(self, defined_syms=None, shared_transients=None) -> Dict[str, dt.Data]:
        """
        Returns an ordered dictionary of arguments (names and types) required to invoke this subgraph.

        The arguments differ from SDFG.arglist, but follow the same order,
        namely: <sorted data arguments>, <sorted scalar arguments>.

        Data arguments contain:
            * All used non-transient data containers in the subgraph
            * All used transient data containers that were allocated outside.
              This includes data from memlets, transients shared across multiple states, and transients that could not
              be allocated within the subgraph (due to their ``AllocationLifetime`` or according to the
              ``dtypes.can_allocate`` function).

        Scalar arguments contain:
            * Free symbols in this state/subgraph.
            * All transient and non-transient scalar data containers used in this subgraph.

        This structure will create a sorted list of pointers followed by a sorted list of PoDs and structs.

        :return: An ordered dictionary of (name, data descriptor type) of all the arguments, sorted as defined here.
        """
        data_args, scalar_args = self.unordered_arglist(defined_syms, shared_transients)

        # Fill up ordered dictionary
        result = collections.OrderedDict()
        for k, v in itertools.chain(sorted(data_args.items()), sorted(scalar_args.items())):
            result[k] = v

        return result

    def signature_arglist(self, with_types=True, for_call=False):
        """ Returns a list of arguments necessary to call this state or subgraph, formatted as a list of C definitions.

            :param with_types: If True, includes argument types in the result.
            :param for_call: If True, returns arguments that can be used when calling the SDFG.
            :return: A list of strings. For example: `['float *A', 'int b']`.
        """
        return [v.as_arg(name=k, with_types=with_types, for_call=for_call) for k, v in self.arglist().items()]

    @abc.abstractmethod
    def top_level_transients(self) -> Set[str]:
        """Iterate over top-level transients of this graph."""
        return set()

    @abc.abstractmethod
    def all_transients(self) -> List[str]:
        """Iterate over all transients in this graph."""
        return []

    @abc.abstractmethod
    def replace(self, name: str, new_name: str):
        """
        Finds and replaces all occurrences of a symbol or array in this graph.

        :param name: Name to find.
        :param new_name: Name to replace.
        """
        pass

    @abc.abstractmethod
    def replace_dict(self,
                     repl: Dict[str, str],
                     symrepl: Optional[Dict[symbolic.SymbolicType, symbolic.SymbolicType]] = None):
        """
        Finds and replaces all occurrences of a set of symbols or arrays in this graph.

        :param repl: Mapping from names to replacements.
        :param symrepl: Optional symbolic version of ``repl``.
        """
        pass


@make_properties
class DataflowGraphView(BlockGraphView, abc.ABC):

    def __init__(self, *args, **kwargs):
        self._clear_scopedict_cache()

    ###################################################################
    # Typing overrides

    @overload
    def nodes(self) -> List[nd.Node]:
        ...

    @overload
    def edges(self) -> List[MultiConnectorEdge[mm.Memlet]]:
        ...

    ###################################################################
    # Traversal methods

    def all_nodes_recursive(self, predicate = None) -> Iterator[Tuple[NodeT, GraphT]]:
        for node in self.nodes():
            yield node, self
            if isinstance(node, nd.NestedSDFG) and node.sdfg:
                if predicate is None or predicate(node, self):
                    yield from node.sdfg.all_nodes_recursive(predicate)

    def all_edges_recursive(self) -> Iterator[Tuple[EdgeT, GraphT]]:
        for e in self.edges():
            yield e, self
        for node in self.nodes():
            if isinstance(node, nd.NestedSDFG):
                yield from node.sdfg.all_edges_recursive()

    def data_nodes(self) -> List[nd.AccessNode]:
        """ Returns all data_nodes (arrays) present in this state. """
        return [n for n in self.nodes() if isinstance(n, nd.AccessNode)]

    def entry_node(self, node: nd.Node) -> Optional[nd.EntryNode]:
        """ Returns the entry node that wraps the current node, or None if
            it is top-level in a state. """
        return self.scope_dict()[node]

    def exit_node(self, entry_node: nd.EntryNode) -> Optional[nd.ExitNode]:
        """ Returns the exit node leaving the context opened by
            the given entry node. """
        node_to_children = self.scope_children()
        return next(v for v in node_to_children[entry_node] if isinstance(v, nd.ExitNode))

    ###################################################################
    # Memlet-tracking methods

    def memlet_path(self, edge: MultiConnectorEdge[mm.Memlet]) -> List[MultiConnectorEdge[mm.Memlet]]:
        """ Given one edge, returns a list of edges representing a path
            between its source and sink nodes. Used for memlet tracking.

            :note: Behavior is undefined when there is more than one path
                   involving this edge.
            :param edge: An edge within this state.
            :return: A list of edges from a source node to a destination node.
            """
        result = [edge]

        # Obtain the full state (to work with paths that trace beyond a scope)
        state = self._graph

        # If empty memlet, return itself as the path
        if (edge.src_conn is None and edge.dst_conn is None and edge.data.is_empty()):
            return result

        # Prepend incoming edges until reaching the source node
        curedge = edge
        visited = set()
        while not isinstance(curedge.src, (nd.CodeNode, nd.AccessNode)):
            visited.add(curedge)
            # Trace through scopes using OUT_# -> IN_#
            if isinstance(curedge.src, (nd.EntryNode, nd.ExitNode)):
                if curedge.src_conn is None:
                    raise ValueError("Source connector cannot be None for {}".format(curedge.src))
                assert curedge.src_conn.startswith("OUT_")
                next_edge = next(e for e in state.in_edges(curedge.src) if e.dst_conn == "IN_" + curedge.src_conn[4:])
                result.insert(0, next_edge)
                curedge = next_edge
                if curedge in visited:
                    raise ValueError('Cycle encountered while reading memlet path')

        # Append outgoing edges until reaching the sink node
        curedge = edge
        visited.clear()
        while not isinstance(curedge.dst, (nd.CodeNode, nd.AccessNode)):
            visited.add(curedge)
            # Trace through scope entry using IN_# -> OUT_#
            if isinstance(curedge.dst, (nd.EntryNode, nd.ExitNode)):
                if curedge.dst_conn is None:
                    raise ValueError("Destination connector cannot be None for {}".format(curedge.dst))
                if not curedge.dst_conn.startswith("IN_"):  # Map variable
                    break
                next_edge = next(e for e in state.out_edges(curedge.dst) if e.src_conn == "OUT_" + curedge.dst_conn[3:])
                result.append(next_edge)
                curedge = next_edge
                if curedge in visited:
                    raise ValueError('Cycle encountered while reading memlet path')

        return result

    def memlet_tree(self, edge: MultiConnectorEdge) -> mm.MemletTree:
        propagate_forward = False
        propagate_backward = False
        if ((isinstance(edge.src, nd.EntryNode) and edge.src_conn is not None) or
            (isinstance(edge.dst, nd.EntryNode) and edge.dst_conn is not None and edge.dst_conn.startswith('IN_'))):
            propagate_forward = True
        if ((isinstance(edge.src, nd.ExitNode) and edge.src_conn is not None)
                or (isinstance(edge.dst, nd.ExitNode) and edge.dst_conn is not None)):
            propagate_backward = True

        # If either both are False (no scopes involved) or both are True
        # (invalid SDFG), we return only the current edge as a degenerate tree
        if propagate_forward == propagate_backward:
            return mm.MemletTree(edge)

        # Obtain the full state (to work with paths that trace beyond a scope)
        state = self._graph

        # Find tree root
        curedge = edge
        visited = set()
        if propagate_forward:
            while (isinstance(curedge.src, nd.EntryNode) and curedge.src_conn is not None):
                visited.add(curedge)
                assert curedge.src_conn.startswith('OUT_')
                cname = curedge.src_conn[4:]
                curedge = next(e for e in state.in_edges(curedge.src) if e.dst_conn == 'IN_%s' % cname)
                if curedge in visited:
                    raise ValueError('Cycle encountered while reading memlet path')
        elif propagate_backward:
            while (isinstance(curedge.dst, nd.ExitNode) and curedge.dst_conn is not None):
                visited.add(curedge)
                assert curedge.dst_conn.startswith('IN_')
                cname = curedge.dst_conn[3:]
                curedge = next(e for e in state.out_edges(curedge.dst) if e.src_conn == 'OUT_%s' % cname)
                if curedge in visited:
                    raise ValueError('Cycle encountered while reading memlet path')
        tree_root = mm.MemletTree(curedge, downwards=propagate_forward)

        # Collect children (recursively)
        def add_children(treenode):
            if propagate_forward:
                if not (isinstance(treenode.edge.dst, nd.EntryNode) and treenode.edge.dst_conn
                        and treenode.edge.dst_conn.startswith('IN_')):
                    return
                conn = treenode.edge.dst_conn[3:]
                treenode.children = [
                    mm.MemletTree(e, downwards=True, parent=treenode) for e in state.out_edges(treenode.edge.dst)
                    if e.src_conn == 'OUT_%s' % conn
                ]
            elif propagate_backward:
                if (not isinstance(treenode.edge.src, nd.ExitNode) or treenode.edge.src_conn is None):
                    return
                conn = treenode.edge.src_conn[4:]
                treenode.children = [
                    mm.MemletTree(e, downwards=False, parent=treenode) for e in state.in_edges(treenode.edge.src)
                    if e.dst_conn == 'IN_%s' % conn
                ]

            for child in treenode.children:
                add_children(child)

        # Start from root node (obtained from above parent traversal)
        add_children(tree_root)

        # Find edge in tree
        def traverse(node):
            if node.edge == edge:
                return node
            for child in node.children:
                res = traverse(child)
                if res is not None:
                    return res
            return None

        # Return node that corresponds to current edge
        return traverse(tree_root)

    def in_edges_by_connector(self, node: nd.Node, connector: AnyStr) -> Iterable[MultiConnectorEdge[mm.Memlet]]:
        return (e for e in self.in_edges(node) if e.dst_conn == connector)

    def out_edges_by_connector(self, node: nd.Node, connector: AnyStr) -> Iterable[MultiConnectorEdge[mm.Memlet]]:
        return (e for e in self.out_edges(node) if e.src_conn == connector)

    def edges_by_connector(self, node: nd.Node, connector: AnyStr) -> Iterable[MultiConnectorEdge[mm.Memlet]]:
        return itertools.chain(self.in_edges_by_connector(node, connector),
                               self.out_edges_by_connector(node, connector))

    ###################################################################
    # Scope-related methods

    def _clear_scopedict_cache(self):
        """
        Clears the cached results for the scope_dict function.
        For use when the graph mutates (e.g., new edges/nodes, deletions).
        """
        self._scope_dict_toparent_cached = None
        self._scope_dict_tochildren_cached = None
        self._scope_tree_cached = None
        self._scope_leaves_cached = None

    def scope_tree(self) -> 'dace.sdfg.scope.ScopeTree':
        from dace.sdfg.scope import ScopeTree

        if (hasattr(self, '_scope_tree_cached') and self._scope_tree_cached is not None):
            return copy.copy(self._scope_tree_cached)

        sdp = self.scope_dict()
        sdc = self.scope_children()

        result = {}

        # Get scopes
        for node, scopenodes in sdc.items():
            if node is None:
                exit_node = None
            else:
                exit_node = next(v for v in scopenodes if isinstance(v, nd.ExitNode))
            scope = ScopeTree(node, exit_node)
            result[node] = scope

        # Scope parents and children
        for node, scope in result.items():
            if node is not None:
                scope.parent = result[sdp[node]]
            scope.children = [result[n] for n in sdc[node] if isinstance(n, nd.EntryNode)]

        self._scope_tree_cached = result

        return copy.copy(self._scope_tree_cached)

    def scope_leaves(self) -> List['dace.sdfg.scope.ScopeTree']:
        if (hasattr(self, '_scope_leaves_cached') and self._scope_leaves_cached is not None):
            return copy.copy(self._scope_leaves_cached)
        st = self.scope_tree()
        self._scope_leaves_cached = [scope for scope in st.values() if len(scope.children) == 0]
        return copy.copy(self._scope_leaves_cached)

    def scope_dict(self, return_ids: bool = False, validate: bool = True) -> Dict[nd.Node, Union['SDFGState', nd.Node]]:
        from dace.sdfg.scope import _scope_dict_inner, _scope_dict_to_ids
        result = None
        result = copy.copy(self._scope_dict_toparent_cached)

        if result is None:
            result = {}
            node_queue = collections.deque(self.source_nodes())
            eq = _scope_dict_inner(self, node_queue, None, False, result)

            # Sanity checks
            if validate and len(eq) != 0:
                cycles = list(self.find_cycles())
                if cycles:
                    raise ValueError('Found cycles in state %s: %s' % (self.label, cycles))
                raise RuntimeError("Leftover nodes in queue: {}".format(eq))

            if validate and len(result) != self.number_of_nodes():
                cycles = list(self.find_cycles())
                if cycles:
                    raise ValueError('Found cycles in state %s: %s' % (self.label, cycles))
                leftover_nodes = set(self.nodes()) - result.keys()
                raise RuntimeError("Some nodes were not processed: {}".format(leftover_nodes))

            # Cache result
            self._scope_dict_toparent_cached = result
            result = copy.copy(result)

        if return_ids:
            return _scope_dict_to_ids(self, result)
        return result

    def scope_children(self,
                       return_ids: bool = False,
                       validate: bool = True) -> Dict[Union[nd.Node, 'SDFGState'], List[nd.Node]]:
        from dace.sdfg.scope import _scope_dict_inner, _scope_dict_to_ids
        result = None
        if self._scope_dict_tochildren_cached is not None:
            result = copy.copy(self._scope_dict_tochildren_cached)

        if result is None:
            result = {}
            node_queue = collections.deque(self.source_nodes())
            eq = _scope_dict_inner(self, node_queue, None, True, result)

            # Sanity checks
            if validate and len(eq) != 0:
                cycles = self.find_cycles()
                if cycles:
                    raise ValueError('Found cycles in state %s: %s' % (self.label, list(cycles)))
                raise RuntimeError("Leftover nodes in queue: {}".format(eq))

            entry_nodes = set(n for n in self.nodes() if isinstance(n, nd.EntryNode)) | {None}
            if (validate and len(result) != len(entry_nodes)):
                cycles = self.find_cycles()
                if cycles:
                    raise ValueError('Found cycles in state %s: %s' % (self.label, list(cycles)))
                raise RuntimeError("Some nodes were not processed: {}".format(entry_nodes - result.keys()))

            # Cache result
            self._scope_dict_tochildren_cached = result
            result = copy.copy(result)

        if return_ids:
            return _scope_dict_to_ids(self, result)
        return result

    ###################################################################
    # Query, subgraph, and replacement methods

    def is_leaf_memlet(self, e):
        if isinstance(e.src, nd.ExitNode) and e.src_conn and e.src_conn.startswith('OUT_'):
            return False
        if isinstance(e.dst, nd.EntryNode) and e.dst_conn and e.dst_conn.startswith('IN_'):
            return False
        return True

    def used_symbols(self, all_symbols: bool, keep_defined_in_mapping: bool = False,
                     with_contents: bool = True) -> Set[str]:
        if not with_contents:
            return set()

        state = self.graph if isinstance(self, SubgraphView) else self
        sdfg = state.sdfg
        new_symbols = set()
        freesyms = set()

        # Free symbols from nodes
        for n in self.nodes():
            if isinstance(n, nd.EntryNode):
                new_symbols |= set(n.new_symbols(sdfg, self, {}).keys())
            elif isinstance(n, nd.AccessNode):
                # Add data descriptor symbols
                freesyms |= set(map(str, n.desc(sdfg).used_symbols(all_symbols)))
            elif isinstance(n, nd.Tasklet):
                if n.language == dtypes.Language.Python:
                    # Consider callbacks defined as symbols as free
                    for stmt in n.code.code:
                        for astnode in ast.walk(stmt):
                            if (isinstance(astnode, ast.Call) and isinstance(astnode.func, ast.Name)
                                    and astnode.func.id in sdfg.symbols):
                                freesyms.add(astnode.func.id)
                else:
                    # Find all string tokens and filter them to sdfg.symbols, while ignoring connectors
                    codesyms = symbolic.symbols_in_code(
                        n.code.as_string,
                        potential_symbols=sdfg.symbols.keys(),
                        symbols_to_ignore=(n.in_connectors.keys() | n.out_connectors.keys() | n.ignored_symbols),
                    )
                    freesyms |= codesyms
                    continue

            if hasattr(n, 'used_symbols'):
                freesyms |= n.used_symbols(all_symbols)
            else:
                freesyms |= n.free_symbols

        # Free symbols from memlets
        for e in self.edges():
            # If used for code generation, only consider memlet tree leaves
            if not all_symbols and not self.is_leaf_memlet(e):
                continue

            freesyms |= e.data.used_symbols(all_symbols, e)

        # Do not consider SDFG constants as symbols
        new_symbols.update(set(sdfg.constants.keys()))
        return freesyms - new_symbols

    def defined_symbols(self) -> Dict[str, dt.Data]:
        """
        Returns a dictionary that maps currently-defined symbols in this SDFG
        state or subgraph to their types.
        """
        state = self.graph if isinstance(self, SubgraphView) else self
        sdfg = state.sdfg

        # Start with SDFG global symbols
        defined_syms = {k: v for k, v in sdfg.symbols.items()}

        def update_if_not_none(dic, update):
            update = {k: v for k, v in update.items() if v is not None}
            dic.update(update)

        # Add data-descriptor free symbols
        for desc in sdfg.arrays.values():
            for sym in desc.free_symbols:
                if sym.dtype is not None:
                    defined_syms[str(sym)] = sym.dtype

        # Add inter-state symbols
        if isinstance(sdfg.start_block, AbstractControlFlowRegion):
            update_if_not_none(defined_syms, sdfg.start_block.new_symbols(defined_syms))
        for edge in sdfg.all_interstate_edges():
            update_if_not_none(defined_syms, edge.data.new_symbols(sdfg, defined_syms))
            if isinstance(edge.dst, AbstractControlFlowRegion):
                update_if_not_none(defined_syms, edge.dst.new_symbols(defined_syms))

        # Add scope symbols all the way to the subgraph
        sdict = state.scope_dict()
        scope_nodes = []
        for source_node in self.source_nodes():
            curnode = source_node
            while sdict[curnode] is not None:
                curnode = sdict[curnode]
                scope_nodes.append(curnode)

        for snode in dtypes.deduplicate(list(reversed(scope_nodes))):
            update_if_not_none(defined_syms, snode.new_symbols(sdfg, state, defined_syms))

        return defined_syms


    def _read_and_write_sets(self) -> Tuple[Dict[AnyStr, List[Subset]], Dict[AnyStr, List[Subset]]]:
        """
        Determines what data is read and written in this subgraph, returning
        dictionaries from data containers to all subsets that are read/written.
        """
        from dace.sdfg import utils  # Avoid cyclic import

        # Ensures that the `{src,dst}_subset` are properly set.
        #  TODO: find where the problems are
        for edge in self.edges():
            edge.data.try_initialize(self.sdfg, self, edge)

        read_set = collections.defaultdict(list)
        write_set = collections.defaultdict(list)

        # NOTE: In a previous version a _single_ read (i.e. leaving Memlet) that was
        #   fully covered by a single write (i.e. an incoming Memlet) was removed from
        #   the read set and only the write survived. However, this was never fully
        #   implemented nor correctly implemented and caused problems.
        #   So this filtering was removed.

        for subgraph in utils.concurrent_subgraphs(self):
            subgraph_read_set = collections.defaultdict(list)  # read and write set of this subgraph.
            subgraph_write_set = collections.defaultdict(list)
            for n in utils.dfs_topological_sort(subgraph, sources=subgraph.source_nodes()):
                if not isinstance(n, nd.AccessNode):
                    # Read and writes can only be done through access nodes,
                    #  so ignore every other node.
                    continue

                # Get a list of all incoming (writes) and outgoing (reads) edges of the
                #  access node, ignore all empty memlets as they do not carry any data.
                in_edges = [in_edge for in_edge in subgraph.in_edges(n) if not in_edge.data.is_empty()]
                out_edges = [out_edge for out_edge in subgraph.out_edges(n) if not out_edge.data.is_empty()]

                # Extract the subsets that describes where we read and write the data
                #  and store them for the later filtering.
                # NOTE: In certain cases the corresponding subset might be None, in this case
                #   we assume that the whole array is written, which is the default behaviour.
                ac_desc = n.desc(self.sdfg)
                in_subsets = {
                    in_edge: (
                        sbs.Range.from_array(ac_desc)
                        if in_edge.data.dst_subset is None
                        else in_edge.data.dst_subset
                    )
                    for in_edge in in_edges
                }
                out_subsets = {
                    out_edge: (
                        sbs.Range.from_array(ac_desc)
                        if out_edge.data.src_subset is None
                        else out_edge.data.src_subset
                    )
                    for out_edge in out_edges
                }

                # Update the read and write sets of the subgraph.
                if in_edges:
                    subgraph_write_set[n.data].extend(in_subsets.values())
                if out_edges:
                    subgraph_read_set[n.data].extend(out_subsets[out_edge] for out_edge in out_edges)

            # Add the subgraph's read and write set to the final ones.
            for data, accesses in subgraph_read_set.items():
                read_set[data] += accesses
            for data, accesses in subgraph_write_set.items():
                write_set[data] += accesses

        return copy.deepcopy((read_set, write_set))


    def read_and_write_sets(self) -> Tuple[Set[AnyStr], Set[AnyStr]]:
        """
        Determines what data is read and written in this subgraph.
        
        :return: A two-tuple of sets of things denoting
                 ({data read}, {data written}).
        """
        read_set, write_set = self._read_and_write_sets()
        return set(read_set.keys()), set(write_set.keys())

    def unordered_arglist(self,
                          defined_syms=None,
                          shared_transients=None) -> Tuple[Dict[str, dt.Data], Dict[str, dt.Data]]:
        sdfg: 'SDFG' = self.sdfg
        shared_transients = shared_transients or sdfg.shared_transients()
        sdict = self.scope_dict()

        data_args = {}
        scalar_args = {}

        # Gather data descriptors from nodes
        descs = {}
        descs_with_nodes = {}
        scalars_with_nodes = set()
        for node in self.nodes():
            if isinstance(node, nd.AccessNode):
                descs[node.data] = node.desc(sdfg)
                # NOTE: In case of multiple nodes of the same data this will
                #   override previously found nodes.
                descs_with_nodes[node.data] = node
                if isinstance(node.desc(sdfg), dt.Scalar):
                    scalars_with_nodes.add(node.data)

        # If a subgraph, and a node appears outside the subgraph as well,
        # it is externally allocated
        if isinstance(self, SubgraphView):
            outer_nodes = set(self.graph.nodes()) - set(self.nodes())
            for node in outer_nodes:
                if isinstance(node, nd.AccessNode) and node.data in descs:
                    desc = descs[node.data]
                    if isinstance(desc, dt.Scalar):
                        scalar_args[node.data] = desc
                    else:
                        data_args[node.data] = desc

        # Add data arguments from memlets, if do not appear in any of the nodes (i.e., originate externally)
        #  TODO: Investigate is scanning the adjacent edges of the input and output connectors is better.
        for edge in self.edges():
            if edge.data.is_empty():
                continue

            elif edge.data.data not in descs:
                # The edge reads data from the outside, and the Memlet is directly indicating what is read.
                if (isinstance(edge.src, nd.CodeNode) and isinstance(edge.dst, nd.CodeNode)):
                    continue    # Ignore code->code edges.
                additional_descs = {edge.data.data: sdfg.arrays[edge.data.data]}

            elif isinstance(edge.dst, (nd.AccessNode, nd.CodeNode)) and isinstance(edge.src, nd.EntryNode):
                # Special case from the above; An AccessNode reads data from the Outside, but
                #  the Memlet references the data on the inside. Thus we have to follow the data
                #  to where it originates from.
                # NOTE: We have to use a memlet path, because we have to go "against the flow"
                #   Furthermore, in a valid SDFG the data will only come from one source anyway.
                top_source_edge = self.graph.memlet_path(edge)[0]
                if not isinstance(top_source_edge.src, nd.AccessNode):
                    continue
                additional_descs = (
                        {top_source_edge.src.data: top_source_edge.src.desc(sdfg)}
                        if top_source_edge.src.data not in descs
                        else {}
                )

            elif isinstance(edge.dst, nd.ExitNode) and isinstance(edge.src, (nd.AccessNode, nd.CodeNode)):
                # Same case as above, but for outgoing Memlets.
                # NOTE: We have to use a memlet tree here, because the data could potentially
                #   go to multiple sources. We have to do it this way, because if we would call
                #   `memlet_tree()` here, then we would just get the edge back.
                additional_descs = {}
                connector_to_look = "OUT_" + edge.dst_conn[3:]
                for oedge in self.graph.out_edges_by_connector(edge.dst, connector_to_look):
                    if (
                        (not oedge.data.is_empty()) and (oedge.data.data not in descs)
                        and (oedge.data.data not in additional_descs)
                    ):
                        additional_descs[oedge.data.data] = sdfg.arrays[oedge.data.data]

            else:
                # Case is ignored.
                continue

            # Now processing the list of newly found data.
            for aname, additional_desc in additional_descs.items():
                if isinstance(additional_desc, dt.Scalar):
                    scalar_args[aname] = additional_desc
                else:
                    data_args[aname] = additional_desc

        # Loop over locally-used data descriptors
        for name, desc in descs.items():
            if name in data_args or name in scalar_args:
                continue
            # If scalar, always add if there are no scalar nodes
            if isinstance(desc, dt.Scalar) and name not in scalars_with_nodes:
                scalar_args[name] = desc
            # If array/stream is not transient, then it is external
            elif not desc.transient:
                data_args[name] = desc
            # Check for shared transients
            elif name in shared_transients:
                data_args[name] = desc
            # Check allocation lifetime for external transients:
            #   1. If a full state, Global, SDFG, and Persistent
            elif (not isinstance(self, SubgraphView)
                  and desc.lifetime not in (dtypes.AllocationLifetime.Scope, dtypes.AllocationLifetime.State)):
                data_args[name] = desc
            #   2. If a subgraph, State also applies
            elif isinstance(self, SubgraphView):
                if (desc.lifetime != dtypes.AllocationLifetime.Scope):
                    data_args[name] = desc
                # Check for allocation constraints that would
                # enforce array to be allocated outside subgraph
                elif desc.lifetime == dtypes.AllocationLifetime.Scope:
                    curnode = sdict[descs_with_nodes[name]]
                    while curnode is not None:
                        if dtypes.can_allocate(desc.storage, curnode.schedule):
                            break
                        curnode = sdict[curnode]
                    else:
                        # If no internal scope can allocate node,
                        # mark as external
                        data_args[name] = desc
        # End of data descriptor loop

        # Add scalar arguments from free symbols
        defined_syms = defined_syms or self.defined_symbols()
        scalar_args.update({
            k: dt.Scalar(defined_syms[k]) if k in defined_syms else sdfg.arrays[k]
            for k in self.used_symbols(all_symbols=False) if not k.startswith('__dace') and k not in sdfg.constants
        })

        # Add scalar arguments from free symbols of data descriptors
        for arg in data_args.values():
            scalar_args.update({
                str(k): dt.Scalar(k.dtype)
                for k in arg.used_symbols(all_symbols=False)
                if not str(k).startswith('__dace') and str(k) not in sdfg.constants
            })

        return data_args, scalar_args

    def signature_arglist(self, with_types=True, for_call=False):
        """ Returns a list of arguments necessary to call this state or
            subgraph, formatted as a list of C definitions.

            :param with_types: If True, includes argument types in the result.
            :param for_call: If True, returns arguments that can be used when
                             calling the SDFG.
            :return: A list of strings. For example: `['float *A', 'int b']`.
        """
        return [v.as_arg(name=k, with_types=with_types, for_call=for_call) for k, v in self.arglist().items()]

    def scope_subgraph(self, entry_node, include_entry=True, include_exit=True):
        from dace.sdfg.scope import _scope_subgraph
        return _scope_subgraph(self, entry_node, include_entry, include_exit)

    def top_level_transients(self):
        """Iterate over top-level transients of this state."""
        schildren = self.scope_children()
        sdfg = self.sdfg
        result = set()
        for node in schildren[None]:
            if isinstance(node, nd.AccessNode) and node.desc(sdfg).transient:
                result.add(node.data)
        return result

    def all_transients(self) -> List[str]:
        """Iterate over all transients in this state."""
        return dtypes.deduplicate(
            [n.data for n in self.nodes() if isinstance(n, nd.AccessNode) and n.desc(self.sdfg).transient])

    def replace(self, name: str, new_name: str):
        """ Finds and replaces all occurrences of a symbol or array in this
            state.

            :param name: Name to find.
            :param new_name: Name to replace.
        """
        from dace.sdfg.replace import replace
        replace(self, name, new_name)

    def replace_dict(self,
                     repl: Dict[str, str],
                     symrepl: Optional[Dict[symbolic.SymbolicType, symbolic.SymbolicType]] = None):
        from dace.sdfg.replace import replace_dict
        replace_dict(self, repl, symrepl)


@make_properties
class ControlGraphView(BlockGraphView, abc.ABC):

    ###################################################################
    # Typing overrides

    @overload
    def nodes(self) -> List['ControlFlowBlock']:
        ...

    @overload
    def edges(self) -> List[Edge['dace.sdfg.InterstateEdge']]:
        ...

    @overload
    def in_edges(self, node: 'ControlFlowBlock') -> List[Edge['dace.sdfg.InterstateEdge']]:
        ...

    @overload
    def out_edges(self, node: 'ControlFlowBlock') -> List[Edge['dace.sdfg.InterstateEdge']]:
        ...

    @overload
    def all_edges(self, node: 'ControlFlowBlock') -> List[Edge['dace.sdfg.InterstateEdge']]:
        ...

    ###################################################################
    # Traversal methods

    def all_nodes_recursive(self, predicate = None) -> Iterator[Tuple[NodeT, GraphT]]:
        for node in self.nodes():
            yield node, self
            if predicate is None or predicate(node, self):
                yield from node.all_nodes_recursive(predicate)

    def all_edges_recursive(self) -> Iterator[Tuple[EdgeT, GraphT]]:
        for e in self.edges():
            yield e, self
        for node in self.nodes():
            yield from node.all_edges_recursive()

    def data_nodes(self) -> List[nd.AccessNode]:
        data_nodes = []
        for node in self.nodes():
            data_nodes.extend(node.data_nodes())
        return data_nodes

    def entry_node(self, node: nd.Node) -> Optional[nd.EntryNode]:
        for block in self.nodes():
            if node in block.nodes():
                return block.exit_node(node)
        return None

    def exit_node(self, entry_node: nd.EntryNode) -> Optional[nd.ExitNode]:
        for block in self.nodes():
            if entry_node in block.nodes():
                return block.exit_node(entry_node)
        return None

    ###################################################################
    # Memlet-tracking methods

    def memlet_path(self, edge: MultiConnectorEdge[mm.Memlet]) -> List[MultiConnectorEdge[mm.Memlet]]:
        for block in self.nodes():
            if edge in block.edges():
                return block.memlet_path(edge)
        return []

    def memlet_tree(self, edge: MultiConnectorEdge) -> mm.MemletTree:
        for block in self.nodes():
            if edge in block.edges():
                return block.memlet_tree(edge)
        return mm.MemletTree(edge)

    def in_edges_by_connector(self, node: nd.Node, connector: AnyStr) -> Iterable[MultiConnectorEdge[mm.Memlet]]:
        for block in self.nodes():
            if node in block.nodes():
                return block.in_edges_by_connector(node, connector)
        return []

    def out_edges_by_connector(self, node: nd.Node, connector: AnyStr) -> Iterable[MultiConnectorEdge[mm.Memlet]]:
        for block in self.nodes():
            if node in block.nodes():
                return block.out_edges_by_connector(node, connector)
        return []

    def edges_by_connector(self, node: nd.Node, connector: AnyStr) -> Iterable[MultiConnectorEdge[mm.Memlet]]:
        for block in self.nodes():
            if node in block.nodes():
                return block.edges_by_connector(node, connector)

    ###################################################################
    # Query, subgraph, and replacement methods

    @abc.abstractmethod
    def _used_symbols_internal(self,
                               all_symbols: bool,
                               defined_syms: Optional[Set] = None,
                               free_syms: Optional[Set] = None,
                               used_before_assignment: Optional[Set] = None,
                               keep_defined_in_mapping: bool = False,
                               with_contents: bool = True) -> Tuple[Set[str], Set[str], Set[str]]:
        raise NotImplementedError()

    def used_symbols(self, all_symbols: bool, keep_defined_in_mapping: bool = False,
                     with_contents: bool = True) -> Set[str]:
        return self._used_symbols_internal(all_symbols, keep_defined_in_mapping=keep_defined_in_mapping,
                                           with_contents=with_contents)[0]

    def read_and_write_sets(self) -> Tuple[Set[AnyStr], Set[AnyStr]]:
        read_set = set()
        write_set = set()
        for block in self.nodes():
            for edge in self.in_edges(block):
                read_set |= edge.data.free_symbols & self.sdfg.arrays.keys()
            rs, ws = block.read_and_write_sets()
            read_set.update(rs)
            write_set.update(ws)
        return read_set, write_set

    def unordered_arglist(self,
                          defined_syms=None,
                          shared_transients=None) -> Tuple[Dict[str, dt.Data], Dict[str, dt.Data]]:
        data_args = {}
        scalar_args = {}
        for block in self.nodes():
            n_data_args, n_scalar_args = block.unordered_arglist(defined_syms, shared_transients)
            data_args.update(n_data_args)
            scalar_args.update(n_scalar_args)
        return data_args, scalar_args

    def top_level_transients(self) -> Set[str]:
        res = set()
        for block in self.nodes():
            res.update(block.top_level_transients())
        return res

    def all_transients(self) -> List[str]:
        res = []
        for block in self.nodes():
            res.extend(block.all_transients())
        return dtypes.deduplicate(res)

    def replace(self, name: str, new_name: str):
        for n in self.nodes():
            n.replace(name, new_name)
        for e in self.edges():
            e.data.replace(name, new_name)

    def replace_dict(self,
                     repl: Dict[str, str],
                     symrepl: Optional[Dict[symbolic.SymbolicType, symbolic.SymbolicType]] = None,
                     replace_in_graph: bool = True,
                     replace_keys: bool = False):
        symrepl = symrepl or {
            symbolic.symbol(k): symbolic.pystr_to_symbolic(v) if isinstance(k, str) else v
            for k, v in repl.items()
        }

        if replace_in_graph:
            # Replace in inter-state edges
            for edge in self.edges():
                edge.data.replace_dict(repl, replace_keys=replace_keys)

            # Replace in states
            for state in self.nodes():
                state.replace_dict(repl, symrepl)


@make_properties
class ControlFlowBlock(BlockGraphView, abc.ABC):

    guid = Property(dtype=str, allow_none=False)

    is_collapsed = Property(dtype=bool, desc='Show this block as collapsed', default=False)

    pre_conditions = DictProperty(key_type=str, value_type=list, desc='Pre-conditions for this block')
    post_conditions = DictProperty(key_type=str, value_type=list, desc='Post-conditions for this block')
    invariant_conditions = DictProperty(key_type=str, value_type=list, desc='Invariant conditions for this block')
    ranges = DictProperty(key_type=str, value_type=Range, default={},
                          desc='Variable ranges across this block, typically within loops')

    executions = SymbolicProperty(default=0,
                                  desc="The number of times this block gets executed (0 stands for unbounded)")
    dynamic_executions = Property(dtype=bool, default=True, desc="The number of executions of this block is dynamic")

    _label: str

    _default_lineinfo: Optional[dace.dtypes.DebugInfo] = None
    _sdfg: Optional['SDFG'] = None
    _parent_graph: Optional['ControlFlowRegion'] = None

    def __init__(self, label: str = '', sdfg: Optional['SDFG'] = None, parent: Optional['ControlFlowRegion'] = None):
        super(ControlFlowBlock, self).__init__()
        self._label = label
        self._default_lineinfo = None
        self._sdfg = sdfg
        self._parent_graph = parent
        self.is_collapsed = False
        self.pre_conditions = {}
        self.post_conditions = {}
        self.invariant_conditions = {}

        self.guid = generate_element_id(self)

    def nodes(self):
        return []

    def edges(self):
        return []

    def sub_regions(self) -> List['AbstractControlFlowRegion']:
        return []

    def set_default_lineinfo(self, lineinfo: dace.dtypes.DebugInfo):
        """
        Sets the default source line information to be lineinfo, or None to
        revert to default mode.
        """
        self._default_lineinfo = lineinfo

    def view(self):
        from dace.sdfg.analysis.cutout import SDFGCutout
        cutout = SDFGCutout.multistate_cutout(self, make_side_effects_global=False, override_start_block=self)
        cutout.view()

    def to_json(self, parent=None):
        tmp = {
            'type': self.__class__.__name__,
            'collapsed': self.is_collapsed,
            'label': self._label,
            'id': parent.node_id(self) if parent is not None else None,
            'attributes': serialize.all_properties_to_json(self),
        }
        return tmp

    @classmethod
    def from_json(cls, json_obj, context=None):
        context = context or {'sdfg': None, 'parent_graph': None}
        _type = json_obj['type']
        if _type != cls.__name__:
            raise TypeError("Class type mismatch")

        ret = cls(label=json_obj['label'], sdfg=context['sdfg'])

        dace.serialize.set_properties_from_json(ret, json_obj)

        return ret

    def __str__(self):
        return self._label

    def __repr__(self) -> str:
        return f'ControlFlowBlock ({self.label})'

    def __deepcopy__(self, memo):
        cls = self.__class__
        result = cls.__new__(cls)
        memo[id(self)] = result
        for k, v in self.__dict__.items():
            if k in ('_parent_graph', '_sdfg', '_cfg_list', 'guid'):  # Skip derivative attributes and GUID
                continue
            setattr(result, k, copy.deepcopy(v, memo))

        for k in ('_parent_graph', '_sdfg'):
            if id(getattr(self, k)) in memo:
                setattr(result, k, memo[id(getattr(self, k))])
            else:
                setattr(result, k, None)

        return result

    @property
    def label(self) -> str:
        return self._label

    @label.setter
    def label(self, label: str):
        self._label = label

    @property
    def name(self) -> str:
        return self._label

    @property
    def sdfg(self) -> 'SDFG':
        return self._sdfg

    @sdfg.setter
    def sdfg(self, sdfg: 'SDFG'):
        self._sdfg = sdfg

    @property
    def parent_graph(self) -> 'ControlFlowRegion':
        return self._parent_graph

    @parent_graph.setter
    def parent_graph(self, parent: Optional['ControlFlowRegion']):
        self._parent_graph = parent

    @property
    def block_id(self) -> int:
        return self.parent_graph.node_id(self)


@make_properties
class SDFGState(OrderedMultiDiConnectorGraph[nd.Node, mm.Memlet], ControlFlowBlock, DataflowGraphView):
    """ An acyclic dataflow multigraph in an SDFG, corresponding to a
        single state in the SDFG state machine. """

    nosync = Property(dtype=bool, default=False, desc="Do not synchronize at the end of the state")

    instrument = EnumProperty(dtype=dtypes.InstrumentationType,
                              desc="Measure execution statistics with given method",
                              default=dtypes.InstrumentationType.No_Instrumentation)

    symbol_instrument = EnumProperty(dtype=dtypes.DataInstrumentationType,
                                     desc="Instrument symbol values when this state is executed",
                                     default=dtypes.DataInstrumentationType.No_Instrumentation)
    symbol_instrument_condition = CodeProperty(desc="Condition under which to trigger the symbol instrumentation",
                                               default=CodeBlock("1", language=dtypes.Language.CPP))

    location = DictProperty(key_type=str,
                            value_type=symbolic.pystr_to_symbolic,
                            desc='Full storage location identifier (e.g., rank, GPU ID)')

    def __repr__(self) -> str:
        return f"SDFGState ({self.label})"

    def __init__(self, label=None, sdfg=None, debuginfo=None, location=None):
        """ Constructs an SDFG state.

            :param label: Name for the state (optional).
            :param sdfg: A reference to the parent SDFG.
            :param debuginfo: Source code locator for debugging.
        """
        OrderedMultiDiConnectorGraph.__init__(self)
        ControlFlowBlock.__init__(self, label, sdfg)
        super(SDFGState, self).__init__()
        self._label = label
        self._graph = self  # Allowing MemletTrackingView mixin to work
        self._clear_scopedict_cache()
        self._debuginfo = debuginfo
        self.nosync = False
        self.location = location if location is not None else {}
        self._default_lineinfo = None

    @property
    def parent(self):
        """ Returns the parent SDFG of this state. """
        return self.sdfg

    @parent.setter
    def parent(self, value):
        self.sdfg = value

    def is_empty(self):
        return self.number_of_nodes() == 0

    def validate(self) -> None:
        validate_state(self)

    def nodes(self) -> List[nd.Node]:  # Added for type hints
        return super().nodes()

    def all_edges_and_connectors(self, *nodes):
        """
        Returns an iterable to incoming and outgoing Edge objects, along
        with their connector types.
        """
        for node in nodes:
            for e in self.in_edges(node):
                yield e, (node.in_connectors[e.dst_conn] if e.dst_conn else None)
            for e in self.out_edges(node):
                yield e, (node.out_connectors[e.src_conn] if e.src_conn else None)

    def add_node(self, node):
        if not isinstance(node, nd.Node):
            raise TypeError("Expected Node, got " + type(node).__name__ + " (" + str(node) + ")")
        # Correct nested SDFG's parent attributes
        if isinstance(node, nd.NestedSDFG) and node.sdfg is not None:
            node.sdfg.parent = self
            node.sdfg.parent_sdfg = self.sdfg
            node.sdfg.parent_nsdfg_node = node
        self._clear_scopedict_cache()
        return super(SDFGState, self).add_node(node)

    def remove_node(self, node):
        self._clear_scopedict_cache()
        super(SDFGState, self).remove_node(node)

    def add_edge(self, u, u_connector, v, v_connector, memlet):
        if not isinstance(u, nd.Node):
            raise TypeError("Source node is not of type nd.Node (type: %s)" % str(type(u)))
        if u_connector is not None and not isinstance(u_connector, str):
            raise TypeError("Source connector is not string (type: %s)" % str(type(u_connector)))
        if not isinstance(v, nd.Node):
            raise TypeError("Destination node is not of type nd.Node (type: " + "%s)" % str(type(v)))
        if v_connector is not None and not isinstance(v_connector, str):
            raise TypeError("Destination connector is not string (type: %s)" % str(type(v_connector)))
        if not isinstance(memlet, mm.Memlet):
            raise TypeError("Memlet is not of type Memlet (type: %s)" % str(type(memlet)))

        if u_connector and isinstance(u, nd.AccessNode) and u_connector not in u.out_connectors:
            u.add_out_connector(u_connector, force=True)
        if v_connector and isinstance(v, nd.AccessNode) and v_connector not in v.in_connectors:
            v.add_in_connector(v_connector, force=True)

        self._clear_scopedict_cache()
        result = super(SDFGState, self).add_edge(u, u_connector, v, v_connector, memlet)
        memlet.try_initialize(self.sdfg, self, result)
        return result

    def remove_edge(self, edge):
        self._clear_scopedict_cache()
        super(SDFGState, self).remove_edge(edge)

    def remove_edge_and_connectors(self, edge):
        self._clear_scopedict_cache()
        super(SDFGState, self).remove_edge(edge)
        if edge.src_conn in edge.src.out_connectors:
            edge.src.remove_out_connector(edge.src_conn)
        if edge.dst_conn in edge.dst.in_connectors:
            edge.dst.remove_in_connector(edge.dst_conn)

    def to_json(self, parent=None):
        # Create scope dictionary with a failsafe
        try:
            scope_dict = {k: sorted(v) for k, v in sorted(self.scope_children(return_ids=True).items())}
        except (RuntimeError, ValueError):
            scope_dict = {}

        # Try to initialize edges before serialization
        for edge in self.edges():
            edge.data.try_initialize(self.sdfg, self, edge)

        ret = {
            'type': type(self).__name__,
            'label': self.name,
            'id': parent.node_id(self) if parent is not None else None,
            'collapsed': self.is_collapsed,
            'scope_dict': scope_dict,
            'nodes': [n.to_json(self) for n in self.nodes()],
            'edges':
            [e.to_json(self) for e in sorted(self.edges(), key=lambda e: (e.src_conn or '', e.dst_conn or ''))],
            'attributes': serialize.all_properties_to_json(self),
        }

        return ret

    @classmethod
    def from_json(cls, json_obj, context={'sdfg': None}, pre_ret=None):
        """ Loads the node properties, label and type into a dict.

            :param json_obj: The object containing information about this node.
                             NOTE: This may not be a string!
            :return: An SDFGState instance constructed from the passed data
        """

        _type = json_obj['type']
        if _type != cls.__name__:
            raise Exception("Class type mismatch")

        attrs = json_obj['attributes']
        nodes = json_obj['nodes']
        edges = json_obj['edges']

        ret = pre_ret if pre_ret is not None else SDFGState(label=json_obj['label'],
                                                            sdfg=context['sdfg'],
                                                            debuginfo=None)

        rec_ci = {
            'sdfg': context['sdfg'],
            'sdfg_state': ret,
            'callback': context['callback'] if 'callback' in context else None
        }
        serialize.set_properties_from_json(ret, json_obj, rec_ci)

        for n in nodes:
            nret = serialize.from_json(n, context=rec_ci)
            ret.add_node(nret)

        # Connect using the edges
        for e in edges:
            eret = serialize.from_json(e, context=rec_ci)

            ret.add_edge(eret.src, eret.src_conn, eret.dst, eret.dst_conn, eret.data)

        # Fix potentially broken scopes
        for n in nodes:
            if isinstance(n, nd.MapExit):
                n.map = ret.entry_node(n).map
            elif isinstance(n, nd.ConsumeExit):
                n.consume = ret.entry_node(n).consume

        # Reinitialize memlets
        for edge in ret.edges():
            edge.data.try_initialize(context['sdfg'], ret, edge)

        return ret

    def _repr_html_(self):
        """ HTML representation of a state, used mainly for Jupyter
            notebooks. """
        # Create dummy SDFG with this state as the only one
        from dace.sdfg import SDFG
        arrays = set(n.data for n in self.data_nodes())
        sdfg = SDFG(self.label)
        sdfg._arrays = {k: self.sdfg.arrays[k] for k in arrays}
        sdfg.add_node(self)

        return sdfg._repr_html_()

    def __deepcopy__(self, memo):
        result: SDFGState = ControlFlowBlock.__deepcopy__(self, memo)

        for node in result.nodes():
            if isinstance(node, nd.NestedSDFG):
                try:
                    node.sdfg.parent = result
                except AttributeError:
                    # NOTE: There are cases where a NestedSDFG does not have `sdfg` attribute.
                    # TODO: Investigate why this happens.
                    pass
        return result

    def symbols_defined_at(self, node: nd.Node) -> Dict[str, dtypes.typeclass]:
        """
        Returns all symbols available to a given node.
        The symbols a node can access are a combination of the global SDFG
        symbols, symbols defined in inter-state paths to its state,
        and symbols defined in scope entries in the path to this node.

        :param node: The given node.
        :return: A dictionary mapping symbol names to their types.
        """
        from dace.sdfg.sdfg import SDFG

        if node is None:
            return collections.OrderedDict()

        sdfg: SDFG = self.sdfg

        # Start with global symbols
        symbols = collections.OrderedDict(sdfg.symbols)
        for desc in sdfg.arrays.values():
            symbols.update([(str(s), s.dtype) for s in desc.free_symbols])

        # Add symbols from inter-state edges along the path to the state
        try:
            start_state = sdfg.start_state
            for e in sdfg.predecessor_state_transitions(start_state):
                symbols.update(e.data.new_symbols(sdfg, symbols))
        except ValueError:
            # Cannot determine starting state (possibly some inter-state edges
            # do not yet exist)
            for e in sdfg.edges():
                symbols.update(e.data.new_symbols(sdfg, symbols))

        # Find scopes this node is situated in
        sdict = self.scope_dict()
        scope_list = []
        curnode = node
        while sdict[curnode] is not None:
            curnode = sdict[curnode]
            scope_list.append(curnode)

        # Add the scope symbols top-down
        for scope_node in reversed(scope_list):
            symbols.update(scope_node.new_symbols(sdfg, self, symbols))

        return symbols

    # Dynamic SDFG creation API
    ##############################
    def add_read(self, array_or_stream_name: str, debuginfo: Optional[dtypes.DebugInfo] = None) -> nd.AccessNode:
        """
        Adds an access node to this SDFG state (alias of ``add_access``).

        :param array_or_stream_name: The name of the array/stream.
        :param debuginfo: Source line information for this access node.
        :return: An array access node.
        :see: add_access
        """
        debuginfo = _getdebuginfo(debuginfo or self._default_lineinfo)
        return self.add_access(array_or_stream_name, debuginfo=debuginfo)

    def add_write(self, array_or_stream_name: str, debuginfo: Optional[dtypes.DebugInfo] = None) -> nd.AccessNode:
        """
        Adds an access node to this SDFG state (alias of ``add_access``).

        :param array_or_stream_name: The name of the array/stream.
        :param debuginfo: Source line information for this access node.
        :return: An array access node.
        :see: add_access
        """
        debuginfo = _getdebuginfo(debuginfo or self._default_lineinfo)
        return self.add_access(array_or_stream_name, debuginfo=debuginfo)

    def add_access(self, array_or_stream_name: str, debuginfo: Optional[dtypes.DebugInfo] = None) -> nd.AccessNode:
        """ Adds an access node to this SDFG state.

            :param array_or_stream_name: The name of the array/stream.
            :param debuginfo: Source line information for this access node.
            :return: An array access node.
        """
        debuginfo = _getdebuginfo(debuginfo or self._default_lineinfo)
        node = nd.AccessNode(array_or_stream_name, debuginfo=debuginfo)
        self.add_node(node)
        return node

    def add_tasklet(
        self,
        name: str,
        inputs: Union[Set[str], Dict[str, dtypes.typeclass]],
        outputs: Union[Set[str], Dict[str, dtypes.typeclass]],
        code: str,
        language: dtypes.Language = dtypes.Language.Python,
        state_fields: Optional[List[str]] = None,
        code_global: str = "",
        code_init: str = "",
        code_exit: str = "",
        location: dict = None,
        side_effects: Optional[bool] = None,
        debuginfo=None,
    ):
        """ Adds a tasklet to the SDFG state. """
        debuginfo = _getdebuginfo(debuginfo or self._default_lineinfo)

        # Make dictionary of autodetect connector types from set
        if isinstance(inputs, (set, collections.abc.KeysView)):
            inputs = {k: None for k in inputs}
        if isinstance(outputs, (set, collections.abc.KeysView)):
            outputs = {k: None for k in outputs}

        tasklet = nd.Tasklet(
            name,
            inputs,
            outputs,
            code,
            language,
            state_fields=state_fields,
            code_global=code_global,
            code_init=code_init,
            code_exit=code_exit,
            location=location,
            side_effects=side_effects,
            debuginfo=debuginfo,
        ) if language != dtypes.Language.SystemVerilog else nd.RTLTasklet(
            name,
            inputs,
            outputs,
            code,
            language,
            state_fields=state_fields,
            code_global=code_global,
            code_init=code_init,
            code_exit=code_exit,
            location=location,
            side_effects=side_effects,
            debuginfo=debuginfo,
        )
        self.add_node(tasklet)
        return tasklet

    def add_nested_sdfg(
        self,
        sdfg: Optional['SDFG'],
        parent,
        inputs: Union[Set[str], Dict[str, dtypes.typeclass]],
        outputs: Union[Set[str], Dict[str, dtypes.typeclass]],
        symbol_mapping: Dict[str, Any] = None,
        name=None,
        schedule=dtypes.ScheduleType.Default,
        location=None,
        debuginfo=None,
<<<<<<< HEAD
        external_path: Optional[str] = None,
=======
        symbol_type_mapping: Dict[str, dtypes.typeclass] = None
>>>>>>> 5442b621
    ):
        """ Adds a nested SDFG to the SDFG state. """
        if name is None:
            name = sdfg.label
        debuginfo = _getdebuginfo(debuginfo or self._default_lineinfo)

        if sdfg is None and external_path is None:
            raise ValueError('Neither an SDFG nor an external SDFG path has been provided')

        if sdfg is not None:
            sdfg.parent = self
            sdfg.parent_sdfg = self.sdfg

            sdfg.update_cfg_list([])

        # Make dictionary of autodetect connector types from set
        if isinstance(inputs, (set, collections.abc.KeysView)):
            inputs = {k: None for k in inputs}
        if isinstance(outputs, (set, collections.abc.KeysView)):
            outputs = {k: None for k in outputs}

        s = nd.NestedSDFG(
            name,
            sdfg,
            inputs,
            outputs,
            symbol_mapping=symbol_mapping,
            schedule=schedule,
            location=location,
            debuginfo=debuginfo,
            path=external_path,
        )
        self.add_node(s)

        if sdfg is not None:
            sdfg.parent_nsdfg_node = s

            # Add "default" undefined symbols if None are given
            symbols = sdfg.free_symbols
            if symbol_mapping is None:
                symbol_mapping = {s: s for s in symbols}
                s.symbol_mapping = symbol_mapping

            # Validate missing symbols
            missing_symbols = [s for s in symbols if s not in symbol_mapping]
            if missing_symbols and parent:
                # If symbols are missing, try to get them from the parent SDFG
                parent_mapping = {s: s for s in missing_symbols if s in parent.symbols}
                symbol_mapping.update(parent_mapping)
                s.symbol_mapping = symbol_mapping
                missing_symbols = [s for s in symbols if s not in symbol_mapping]
            if missing_symbols:
                raise ValueError('Missing symbols on nested SDFG "%s": %s' % (name, missing_symbols))

            # Add new global symbols to nested SDFG
            from dace.codegen.tools.type_inference import infer_expr_type
            for sym, symval in s.symbol_mapping.items():
                if sym not in sdfg.symbols:
                    # TODO: Think of a better way to avoid calling
                    # symbols_defined_at in this moment
                    sdfg.add_symbol(sym, infer_expr_type(symval, self.sdfg.symbols) or dtypes.typeclass(int))

        # If we want to do this without the user input, we need use the first scope node
        # Encompassing the nested SDFG
        if symbol_type_mapping:
            for sym in sdfg.symbols:
                if sym in symbol_type_mapping:
                    sdfg.symbols[sym] = symbol_type_mapping[sym]
        return s

    def add_map(
        self,
        name,
        ndrange: Union[Dict[str, Union[str, sbs.Subset]], List[Tuple[str, Union[str, sbs.Subset]]]],
        schedule=dtypes.ScheduleType.Default,
        unroll=False,
        debuginfo=None,
    ) -> Tuple[nd.MapEntry, nd.MapExit]:
        """ Adds a map entry and map exit.

            :param name:      Map label
            :param ndrange:   Mapping between range variable names and their
                              subsets (parsed from strings)
            :param schedule:  Map schedule type
            :param unroll:    True if should unroll the map in code generation

            :return: (map_entry, map_exit) node 2-tuple
        """
        debuginfo = _getdebuginfo(debuginfo or self._default_lineinfo)
        map = nd.Map(name, *_make_iterators(ndrange), schedule=schedule, unroll=unroll, debuginfo=debuginfo)
        map_entry = nd.MapEntry(map)
        map_exit = nd.MapExit(map)
        self.add_nodes_from([map_entry, map_exit])
        return map_entry, map_exit

    def add_consume(self,
                    name,
                    elements: Tuple[str, str],
                    condition: str = None,
                    schedule=dtypes.ScheduleType.Default,
                    chunksize=1,
                    debuginfo=None,
                    language=dtypes.Language.Python) -> Tuple[nd.ConsumeEntry, nd.ConsumeExit]:
        """ Adds consume entry and consume exit nodes.

            :param name:      Label
            :param elements:  A 2-tuple signifying the processing element
                              index and number of total processing elements
            :param condition: Quiescence condition to finish consuming, or
                              None (by default) to consume until the stream
                              is empty for the first time. If false, will
                              consume forever.
            :param schedule:  Consume schedule type.
            :param chunksize: Maximal number of elements to consume at a time.
            :param debuginfo: Source code line information for debugging.
            :param language:  Code language for ``condition``.

            :return: (consume_entry, consume_exit) node 2-tuple
        """
        if len(elements) != 2:
            raise TypeError("Elements must be a 2-tuple of "
                            "(PE_index, num_PEs)")
        pe_tuple = (elements[0], SymbolicProperty.from_string(elements[1]))

        debuginfo = _getdebuginfo(debuginfo or self._default_lineinfo)
        if condition is not None:
            condition = CodeBlock(condition, language)
        consume = nd.Consume(name, pe_tuple, condition, schedule, chunksize, debuginfo=debuginfo)
        entry = nd.ConsumeEntry(consume)
        exit = nd.ConsumeExit(consume)

        self.add_nodes_from([entry, exit])
        return entry, exit

    def add_mapped_tasklet(self,
                           name: str,
                           map_ranges: Union[Dict[str, Union[str, sbs.Subset]], List[Tuple[str, Union[str,
                                                                                                      sbs.Subset]]]],
                           inputs: Dict[str, mm.Memlet],
                           code: str,
                           outputs: Dict[str, mm.Memlet],
                           schedule=dtypes.ScheduleType.Default,
                           unroll_map=False,
                           location=None,
                           language=dtypes.Language.Python,
                           debuginfo=None,
                           external_edges=False,
                           input_nodes: Optional[Union[Dict[str, nd.AccessNode],
                                                       List[nd.AccessNode],
                                                       Set[nd.AccessNode]]] = None,
                           output_nodes: Optional[Union[Dict[str, nd.AccessNode],
                                                        List[nd.AccessNode],
                                                        Set[nd.AccessNode]]] = None,
                           propagate=True) -> Tuple[nd.Tasklet, nd.MapEntry, nd.MapExit]:
        """ Convenience function that adds a map entry, tasklet, map exit,
            and the respective edges to external arrays.

            :param name:       Tasklet (and wrapping map) name
            :param map_ranges: Mapping between variable names and their
                               subsets
            :param inputs:     Mapping between input local variable names and
                               their memlets
            :param code:       Code (written in `language`)
            :param outputs:    Mapping between output local variable names and
                               their memlets
            :param schedule:   Map schedule
            :param unroll_map: True if map should be unrolled in code
                               generation
            :param location:   Execution location indicator.
            :param language:   Programming language in which the code is
                               written
            :param debuginfo:  Source line information
            :param external_edges: Create external access nodes and connect
                                   them with memlets automatically
            :param input_nodes: Mapping between data names and corresponding
                                input nodes to link to, if external_edges is
                                True.
            :param output_nodes: Mapping between data names and corresponding
                                 output nodes to link to, if external_edges is
                                 True.
            :param propagate: If True, computes outer memlets via propagation.
                              False will run faster but the SDFG may not be
                              semantically correct.
            :return: tuple of (tasklet, map_entry, map_exit)
        """
        map_name = name + "_map"
        debuginfo = _getdebuginfo(debuginfo or self._default_lineinfo)

        # Create appropriate dictionaries from inputs
        tinputs = {k: None for k, v in inputs.items()}
        toutputs = {k: None for k, v in outputs.items()}

        if isinstance(input_nodes, (list, set)):
            input_nodes = {input_node.data: input_node for input_node in input_nodes}
        if isinstance(output_nodes, (list, set)):
            output_nodes = {output_node.data: output_node for output_node in output_nodes}

        tasklet = nd.Tasklet(
            name,
            tinputs,
            toutputs,
            code,
            language=language,
            location=location,
            debuginfo=debuginfo,
        )
        map = nd.Map(map_name, *_make_iterators(map_ranges), schedule=schedule, unroll=unroll_map, debuginfo=debuginfo)
        map_entry = nd.MapEntry(map)
        map_exit = nd.MapExit(map)
        self.add_nodes_from([map_entry, tasklet, map_exit])

        # Create access nodes
        inpdict = {}
        outdict = {}
        if external_edges:
            input_nodes = input_nodes or {}
            output_nodes = output_nodes or {}
            input_data = dtypes.deduplicate([memlet.data for memlet in inputs.values()])
            output_data = dtypes.deduplicate([memlet.data for memlet in outputs.values()])
            for inp in sorted(input_data):
                if inp in input_nodes:
                    inpdict[inp] = input_nodes[inp]
                else:
                    inpdict[inp] = self.add_read(inp)
            for out in sorted(output_data):
                if out in output_nodes:
                    outdict[out] = output_nodes[out]
                else:
                    outdict[out] = self.add_write(out)

        edges: List[Edge[dace.Memlet]] = []

        # Connect inputs from map to tasklet
        tomemlet = {}
        for name, memlet in sorted(inputs.items()):
            # Set memlet local name
            memlet.name = name
            # Add internal memlet edge
            edges.append(self.add_edge(map_entry, None, tasklet, name, memlet))
            tomemlet[memlet.data] = memlet

        # If there are no inputs, add empty memlet
        if len(inputs) == 0:
            self.add_edge(map_entry, None, tasklet, None, mm.Memlet())

        if external_edges:
            for inp, inpnode in sorted(inpdict.items()):
                # Add external edge
                if propagate:
                    outer_memlet = propagate_memlet(self, tomemlet[inp], map_entry, True)
                else:
                    outer_memlet = tomemlet[inp]
                edges.append(self.add_edge(inpnode, None, map_entry, "IN_" + inp, outer_memlet))

                # Add connectors to internal edges
                for e in self.out_edges(map_entry):
                    if e.data.data == inp:
                        e._src_conn = "OUT_" + inp

                # Add connectors to map entry
                map_entry.add_in_connector("IN_" + inp)
                map_entry.add_out_connector("OUT_" + inp)

        # Connect outputs from tasklet to map
        tomemlet = {}
        for name, memlet in sorted(outputs.items()):
            # Set memlet local name
            memlet.name = name
            # Add internal memlet edge
            edges.append(self.add_edge(tasklet, name, map_exit, None, memlet))
            tomemlet[memlet.data] = memlet

        # If there are no outputs, add empty memlet
        if len(outputs) == 0:
            self.add_edge(tasklet, None, map_exit, None, mm.Memlet())

        if external_edges:
            for out, outnode in sorted(outdict.items()):
                # Add external edge
                if propagate:
                    outer_memlet = propagate_memlet(self, tomemlet[out], map_exit, True)
                else:
                    outer_memlet = tomemlet[out]
                edges.append(self.add_edge(map_exit, "OUT_" + out, outnode, None, outer_memlet))

                # Add connectors to internal edges
                for e in self.in_edges(map_exit):
                    if e.data.data == out:
                        e._dst_conn = "IN_" + out

                # Add connectors to map entry
                map_exit.add_in_connector("IN_" + out)
                map_exit.add_out_connector("OUT_" + out)

        # Try to initialize memlets
        for edge in edges:
            edge.data.try_initialize(self.sdfg, self, edge)

        return tasklet, map_entry, map_exit

    def add_reduce(
        self,
        wcr,
        axes,
        identity=None,
        schedule=dtypes.ScheduleType.Default,
        debuginfo=None,
    ) -> 'dace.libraries.standard.Reduce':
        """ Adds a reduction node.

            :param wcr: A lambda function representing the reduction operation
            :param axes: A tuple of axes to reduce the input memlet from, or
                         None for all axes
            :param identity: If not None, initializes output memlet values
                                 with this value
            :param schedule: Reduction schedule type

            :return: A Reduce node
        """
        import dace.libraries.standard as stdlib  # Avoid import loop
        debuginfo = _getdebuginfo(debuginfo or self._default_lineinfo)
        result = stdlib.Reduce('Reduce', wcr, axes, identity, schedule=schedule, debuginfo=debuginfo)
        self.add_node(result)
        return result

    def add_pipeline(self,
                     name,
                     ndrange,
                     init_size=0,
                     init_overlap=False,
                     drain_size=0,
                     drain_overlap=False,
                     additional_iterators={},
                     schedule=dtypes.ScheduleType.FPGA_Device,
                     debuginfo=None,
                     **kwargs) -> Tuple[nd.PipelineEntry, nd.PipelineExit]:
        """ Adds a pipeline entry and pipeline exit. These are used for FPGA
            kernels to induce distinct behavior between an "initialization"
            phase, a main streaming phase, and a "draining" phase, which require
            a additive number of extra loop iterations (i.e., N*M + I + D),
            where I and D are the number of initialization/drain iterations.
            The code can detect which phase it is in by querying the
            init_condition() and drain_condition() boolean variable.

            :param name:          Pipeline label
            :param ndrange:       Mapping between range variable names and
                                  their subsets (parsed from strings)
            :param init_size:     Number of iterations of initialization phase.
            :param init_overlap:  Whether the initialization phase overlaps
                                  with the "main" streaming phase of the loop.
            :param drain_size:    Number of iterations of draining phase.
            :param drain_overlap: Whether the draining phase overlaps with
                                  the "main" streaming phase of the loop.
            :param additional_iterators: a dictionary containing additional
                                  iterators that will be created for this scope and that are not
                                  automatically managed by the scope code.
                                  The dictionary takes the form 'variable_name' -> init_value
            :return: (map_entry, map_exit) node 2-tuple
        """
        debuginfo = _getdebuginfo(debuginfo or self._default_lineinfo)
        pipeline = nd.PipelineScope(name,
                                    *_make_iterators(ndrange),
                                    init_size=init_size,
                                    init_overlap=init_overlap,
                                    drain_size=drain_size,
                                    drain_overlap=drain_overlap,
                                    additional_iterators=additional_iterators,
                                    schedule=schedule,
                                    debuginfo=debuginfo,
                                    **kwargs)
        pipeline_entry = nd.PipelineEntry(pipeline)
        pipeline_exit = nd.PipelineExit(pipeline)
        self.add_nodes_from([pipeline_entry, pipeline_exit])
        return pipeline_entry, pipeline_exit

    def add_edge_pair(
        self,
        scope_node,
        internal_node,
        external_node,
        internal_memlet,
        external_memlet=None,
        scope_connector=None,
        internal_connector=None,
        external_connector=None,
    ):
        """ Adds two edges around a scope node (e.g., map entry, consume
            exit).

            The internal memlet (connecting to the internal node) has to be
            specified. If external_memlet (i.e., connecting to the node out
            of the scope) is not specified, it is propagated automatically
            using internal_memlet and the scope.

            :param scope_node: A scope node (for example, map exit) to add
                               edges around.
            :param internal_node: The node within the scope to connect to. If
                                  `scope_node` is an entry node, this means
                                  the node connected to the outgoing edge,
                                  else incoming.
            :param external_node: The node out of the scope to connect to.
            :param internal_memlet: The memlet on the edge to/from
                                    internal_node.
            :param external_memlet: The memlet on the edge to/from
                                    external_node (optional, will propagate
                                    internal_memlet if not specified).
            :param scope_connector: A scope connector name (or a unique
                                    number if not specified).
            :param internal_connector: The connector on internal_node to
                                       connect to.
            :param external_connector: The connector on external_node to
                                       connect to.
            :return: A 2-tuple representing the (internal, external) edges.
        """
        if not isinstance(scope_node, (nd.EntryNode, nd.ExitNode)):
            raise ValueError("scope_node is not a scope entry/exit")

        # Autodetermine scope connector ID
        if scope_connector is None:
            # Pick out numbered connectors that do not lead into the scope range
            conn_id = 1
            for conn in (scope_node.in_connectors.keys() | scope_node.out_connectors.keys()):
                if conn.startswith("IN_") or conn.startswith("OUT_"):
                    conn_name = conn[conn.find("_") + 1:]
                    try:
                        cid = int(conn_name)
                        if cid >= conn_id:
                            conn_id = cid + 1
                    except (TypeError, ValueError):
                        pass
            scope_connector = str(conn_id)

        # Add connectors
        scope_node.add_in_connector("IN_" + scope_connector)
        scope_node.add_out_connector("OUT_" + scope_connector)
        ##########################

        # Add internal edge
        if isinstance(scope_node, nd.EntryNode):
            iedge = self.add_edge(
                scope_node,
                "OUT_" + scope_connector,
                internal_node,
                internal_connector,
                internal_memlet,
            )
        else:
            iedge = self.add_edge(
                internal_node,
                internal_connector,
                scope_node,
                "IN_" + scope_connector,
                internal_memlet,
            )

        # Add external edge
        if external_memlet is None:
            # If undefined, propagate
            external_memlet = propagate_memlet(self, internal_memlet, scope_node, True)

        if isinstance(scope_node, nd.EntryNode):
            eedge = self.add_edge(
                external_node,
                external_connector,
                scope_node,
                "IN_" + scope_connector,
                external_memlet,
            )
        else:
            eedge = self.add_edge(
                scope_node,
                "OUT_" + scope_connector,
                external_node,
                external_connector,
                external_memlet,
            )

        # Try to initialize memlets
        iedge.data.try_initialize(self.sdfg, self, iedge)
        eedge.data.try_initialize(self.sdfg, self, eedge)

        return (iedge, eedge)

    def add_memlet_path(self, *path_nodes, memlet=None, src_conn=None, dst_conn=None, propagate=True):
        """
        Adds a path of memlet edges between the given nodes, propagating
        from the given innermost memlet.

        :param path_nodes: Nodes participating in the path (in the given order).
        :param memlet: (mandatory) The memlet at the innermost scope
                       (e.g., the incoming memlet to a tasklet (last
                       node), or an outgoing memlet from an array
                       (first node), followed by scope exits).
        :param src_conn: Connector at the beginning of the path.
        :param dst_conn: Connector at the end of the path.
        """
        if memlet is None:
            raise TypeError("Innermost memlet cannot be None")
        if len(path_nodes) < 2:
            raise ValueError("Memlet path must consist of at least 2 nodes")

        src_node = path_nodes[0]
        dst_node = path_nodes[-1]

        # Add edges first so that scopes can be understood
        edges = [
            self.add_edge(path_nodes[i], None, path_nodes[i + 1], None, mm.Memlet())
            for i in range(len(path_nodes) - 1)
        ]

        if not isinstance(memlet, mm.Memlet):
            raise TypeError("Expected Memlet, got: {}".format(type(memlet).__name__))

        if any(isinstance(n, nd.EntryNode) for n in path_nodes):
            propagate_forward = False
        else:  # dst node's scope is higher than src node, propagate out
            propagate_forward = True

        # Innermost edge memlet
        cur_memlet = memlet

        cur_memlet._is_data_src = (isinstance(src_node, nd.AccessNode) and src_node.data == cur_memlet.data)

        # Verify that connectors exist
        if (not memlet.is_empty() and hasattr(edges[0].src, "out_connectors") and isinstance(edges[0].src, nd.CodeNode)
                and not isinstance(edges[0].src, nd.LibraryNode)
                and (src_conn is None or src_conn not in edges[0].src.out_connectors)):
            raise ValueError("Output connector {} does not exist in {}".format(src_conn, edges[0].src.label))
        if (not memlet.is_empty() and hasattr(edges[-1].dst, "in_connectors")
                and isinstance(edges[-1].dst, nd.CodeNode) and not isinstance(edges[-1].dst, nd.LibraryNode)
                and (dst_conn is None or dst_conn not in edges[-1].dst.in_connectors)):
            raise ValueError("Input connector {} does not exist in {}".format(dst_conn, edges[-1].dst.label))

        path = edges if propagate_forward else reversed(edges)
        last_conn = None
        # Propagate and add edges
        for i, edge in enumerate(path):
            # Figure out source and destination connectors
            if propagate_forward:
                next_conn = edge.dst.next_connector(memlet.data)
                sconn = src_conn if i == 0 else "OUT_" + last_conn
                dconn = dst_conn if i == len(edges) - 1 else "IN_" + next_conn
            else:
                next_conn = edge.src.next_connector(memlet.data)
                sconn = src_conn if i == len(edges) - 1 else "OUT_" + next_conn
                dconn = dst_conn if i == 0 else "IN_" + last_conn

            last_conn = next_conn

            if cur_memlet.is_empty():
                if propagate_forward:
                    sconn = src_conn if i == 0 else None
                    dconn = dst_conn if i == len(edges) - 1 else None
                else:
                    sconn = src_conn if i == len(edges) - 1 else None
                    dconn = dst_conn if i == 0 else None

            # Modify edge to match memlet path
            edge._src_conn = sconn
            edge._dst_conn = dconn
            edge._data = cur_memlet

            # Add connectors to edges
            if propagate_forward:
                if dconn is not None:
                    edge.dst.add_in_connector(dconn)
                if sconn is not None:
                    edge.src.add_out_connector(sconn)
            else:
                if dconn is not None:
                    edge.dst.add_in_connector(dconn)
                if sconn is not None:
                    edge.src.add_out_connector(sconn)

            # Propagate current memlet to produce the next one
            if i < len(edges) - 1:
                snode = edge.dst if propagate_forward else edge.src
                if not cur_memlet.is_empty():
                    if propagate:
                        cur_memlet = propagate_memlet(self, cur_memlet, snode, True)
        # Try to initialize memlets
        for edge in edges:
            edge.data.try_initialize(self.sdfg, self, edge)

    def remove_memlet_path(self, edge: MultiConnectorEdge, remove_orphans: bool = True) -> None:
        """ Removes all memlets and associated connectors along a path formed
            by a given edge. Undefined behavior if the path is ambiguous.
            Orphaned entry and exit nodes will be connected with empty edges to
            maintain connectivity of the graph.

            :param edge: An edge that is part of the path that should be
                         removed, which will be passed to `memlet_path` to
                         determine the edges to be removed.
            :param remove_orphans: Remove orphaned data nodes from the graph if
                                   they become orphans from removing this memlet
                                   path.
        """

        path = self.memlet_path(edge)

        is_read = isinstance(path[0].src, nd.AccessNode)
        if is_read:
            # Traverse from connector to access node, so we can check if it's
            # safe to delete edges going out of a scope
            path = reversed(path)

        for edge in path:

            self.remove_edge(edge)

            # Check if there are any other edges exiting the source node that
            # use the same connector
            for e in self.out_edges(edge.src):
                if e.src_conn is not None and e.src_conn == edge.src_conn:
                    other_outgoing = True
                    break
            else:
                other_outgoing = False
                edge.src.remove_out_connector(edge.src_conn)

            # Check if there are any other edges entering the destination node
            # that use the same connector
            for e in self.in_edges(edge.dst):
                if e.dst_conn is not None and e.dst_conn == edge.dst_conn:
                    other_incoming = True
                    break
            else:
                other_incoming = False
                edge.dst.remove_in_connector(edge.dst_conn)

            if isinstance(edge.src, nd.EntryNode):
                # If removing this edge orphans the entry node, replace the
                # edge with an empty edge
                # NOTE: The entry node is an orphan iff it has no other outgoing edges.
                if self.out_degree(edge.src) == 0:
                    self.add_nedge(edge.src, edge.dst, mm.Memlet())
                if other_outgoing:
                    # If other inner memlets use the outer memlet, we have to
                    # stop the deletion here
                    break

            if isinstance(edge.dst, nd.ExitNode):
                # If removing this edge orphans the exit node, replace the
                # edge with an empty edge
                # NOTE: The exit node is an orphan iff it has no other incoming edges.
                if self.in_degree(edge.dst) == 0:
                    self.add_nedge(edge.src, edge.dst, mm.Memlet())
                if other_incoming:
                    # If other inner memlets use the outer memlet, we have to
                    # stop the deletion here
                    break

            # Prune access nodes
            if remove_orphans:
                if (isinstance(edge.src, nd.AccessNode) and self.degree(edge.src) == 0):
                    self.remove_node(edge.src)
                if (isinstance(edge.dst, nd.AccessNode) and self.degree(edge.dst) == 0):
                    self.remove_node(edge.dst)

    # DEPRECATED FUNCTIONS
    ######################################
    def add_array(self,
                  name,
                  shape,
                  dtype,
                  storage=dtypes.StorageType.Default,
                  transient=False,
                  strides=None,
                  offset=None,
                  lifetime=dtypes.AllocationLifetime.Scope,
                  debuginfo=None,
                  total_size=None,
                  find_new_name=False,
                  alignment=0):
        """ :note: This function is deprecated. """
        warnings.warn(
            'The "SDFGState.add_array" API is deprecated, please '
            'use "SDFG.add_array" and "SDFGState.add_access"', DeprecationWarning)
        # Workaround to allow this legacy API
        if name in self.sdfg._arrays:
            del self.sdfg._arrays[name]
        self.sdfg.add_array(name,
                            shape,
                            dtype,
                            storage=storage,
                            transient=transient,
                            strides=strides,
                            offset=offset,
                            lifetime=lifetime,
                            debuginfo=debuginfo,
                            find_new_name=find_new_name,
                            total_size=total_size,
                            alignment=alignment)
        return self.add_access(name, debuginfo)

    def add_stream(
        self,
        name,
        dtype,
        buffer_size=1,
        shape=(1, ),
        storage=dtypes.StorageType.Default,
        transient=False,
        offset=None,
        lifetime=dtypes.AllocationLifetime.Scope,
        debuginfo=None,
    ):
        """ :note: This function is deprecated. """
        warnings.warn(
            'The "SDFGState.add_stream" API is deprecated, please '
            'use "SDFG.add_stream" and "SDFGState.add_access"', DeprecationWarning)
        # Workaround to allow this legacy API
        if name in self.sdfg._arrays:
            del self.sdfg._arrays[name]
        self.sdfg.add_stream(
            name,
            dtype,
            buffer_size,
            shape,
            storage,
            transient,
            offset,
            lifetime,
            debuginfo,
        )
        return self.add_access(name, debuginfo)

    def add_scalar(
        self,
        name,
        dtype,
        storage=dtypes.StorageType.Default,
        transient=False,
        lifetime=dtypes.AllocationLifetime.Scope,
        debuginfo=None,
    ):
        """ :note: This function is deprecated. """
        warnings.warn(
            'The "SDFGState.add_scalar" API is deprecated, please '
            'use "SDFG.add_scalar" and "SDFGState.add_access"', DeprecationWarning)
        # Workaround to allow this legacy API
        if name in self.sdfg._arrays:
            del self.sdfg._arrays[name]
        self.sdfg.add_scalar(name, dtype, storage, transient, lifetime, debuginfo)
        return self.add_access(name, debuginfo)

    def add_transient(self,
                      name,
                      shape,
                      dtype,
                      storage=dtypes.StorageType.Default,
                      strides=None,
                      offset=None,
                      lifetime=dtypes.AllocationLifetime.Scope,
                      debuginfo=None,
                      total_size=None,
                      alignment=0):
        """ :note: This function is deprecated. """
        return self.add_array(name,
                              shape,
                              dtype,
                              storage=storage,
                              transient=True,
                              strides=strides,
                              offset=offset,
                              lifetime=lifetime,
                              debuginfo=debuginfo,
                              total_size=total_size,
                              alignment=alignment)

    def fill_scope_connectors(self):
        """ Creates new "IN_%d" and "OUT_%d" connectors on each scope entry
            and exit, depending on array names. """
        for nid, node in enumerate(self.nodes()):
            ####################################################
            # Add connectors to scope entries
            if isinstance(node, nd.EntryNode):
                # Find current number of input connectors
                num_inputs = len(
                    [e for e in self.in_edges(node) if e.dst_conn is not None and e.dst_conn.startswith("IN_")])

                conn_to_data = {}

                # Append input connectors and get mapping of connectors to data
                for edge in self.in_edges(node):
                    if edge.data.data in conn_to_data:
                        raise NotImplementedError(
                            f"Cannot fill scope connectors in SDFGState {self.label} because EntryNode {node.label} "
                            f"has multiple input edges from data {edge.data.data}.")
                    # We're only interested in edges without connectors
                    if edge.dst_conn is not None or edge.data.data is None:
                        continue
                    edge._dst_conn = "IN_" + str(num_inputs + 1)
                    node.add_in_connector(edge.dst_conn)
                    conn_to_data[edge.data.data] = num_inputs + 1

                    num_inputs += 1

                # Set the corresponding output connectors
                for edge in self.out_edges(node):
                    if edge.src_conn is not None:
                        continue
                    if edge.data.data is None:
                        continue
                    edge._src_conn = "OUT_" + str(conn_to_data[edge.data.data])
                    node.add_out_connector(edge.src_conn)
            ####################################################
            # Same treatment for scope exits
            if isinstance(node, nd.ExitNode):
                # Find current number of output connectors
                num_outputs = len(
                    [e for e in self.out_edges(node) if e.src_conn is not None and e.src_conn.startswith("OUT_")])

                conn_to_data = {}

                # Append output connectors and get mapping of connectors to data
                for edge in self.out_edges(node):
                    if edge.src_conn is not None and edge.src_conn.startswith("OUT_"):
                        conn_to_data[edge.data.data] = edge.src_conn[4:]

                    # We're only interested in edges without connectors
                    if edge.src_conn is not None or edge.data.data is None:
                        continue
                    edge._src_conn = "OUT_" + str(num_outputs + 1)
                    node.add_out_connector(edge.src_conn)
                    conn_to_data[edge.data.data] = num_outputs + 1

                    num_outputs += 1

                # Set the corresponding input connectors
                for edge in self.in_edges(node):
                    if edge.dst_conn is not None:
                        continue
                    if edge.data.data is None:
                        continue
                    edge._dst_conn = "IN_" + str(conn_to_data[edge.data.data])
                    node.add_in_connector(edge.dst_conn)


@make_properties
class ContinueBlock(ControlFlowBlock):
    """ Special control flow block to represent a continue inside of loops. """

    def __repr__(self):
        return f'ContinueBlock ({self.label})'

    def to_json(self, parent=None):
        tmp = super().to_json(parent)
        tmp['nodes'] = []
        tmp['edges'] = []
        return tmp


@make_properties
class BreakBlock(ControlFlowBlock):
    """ Special control flow block to represent a continue inside of loops or switch / select blocks. """

    def __repr__(self):
        return f'BreakBlock ({self.label})'

    def to_json(self, parent=None):
        tmp = super().to_json(parent)
        tmp['nodes'] = []
        tmp['edges'] = []
        return tmp


@make_properties
class ReturnBlock(ControlFlowBlock):
    """ Special control flow block to represent an early return out of the SDFG or a nested procedure / SDFG. """

    def __repr__(self):
        return f'ReturnBlock ({self.label})'

    def to_json(self, parent=None):
        tmp = super().to_json(parent)
        tmp['nodes'] = []
        tmp['edges'] = []
        return tmp


class StateSubgraphView(SubgraphView, DataflowGraphView):
    """ A read-only subgraph view of an SDFG state. """

    def __init__(self, graph, subgraph_nodes):
        super().__init__(graph, subgraph_nodes)

    @property
    def sdfg(self) -> 'SDFG':
        state: SDFGState = self.graph
        return state.sdfg


@make_properties
class AbstractControlFlowRegion(OrderedDiGraph[ControlFlowBlock, 'dace.sdfg.InterstateEdge'], ControlGraphView,
                                ControlFlowBlock, abc.ABC):
    """
    Abstract superclass to represent all kinds of control flow regions in an SDFG.
    This is consequently one of the three main classes of control flow graph nodes, which include ``ControlFlowBlock``s,
    ``SDFGState``s, and nested ``AbstractControlFlowRegion``s. An ``AbstractControlFlowRegion`` can further be either a
    region that directly contains a control flow graph (``ControlFlowRegion``s and subclasses thereof), or something
    that acts like and has the same utilities as a control flow region, including the same API, but is itself not
    directly a single graph. An example of this is the ``ConditionalBlock``, which acts as a single control flow region
    to the outside, but contains multiple actual graphs (one per branch). As such, there are very few but important
    differences between the subclasses of ``AbstractControlFlowRegion``s, such as how traversals are performed, how many
    start blocks there are, etc.
    """

    def __init__(self, label: str = '', sdfg: Optional['SDFG'] = None,
                 parent: Optional['AbstractControlFlowRegion'] = None):
        OrderedDiGraph.__init__(self)
        ControlGraphView.__init__(self)
        ControlFlowBlock.__init__(self, label, sdfg, parent)

        self._labels: Set[str] = set()
        self._start_block: Optional[int] = None
        self._cached_start_block: Optional[ControlFlowBlock] = None
        self._cfg_list: List['ControlFlowRegion'] = [self]

    def get_meta_codeblocks(self) -> List[CodeBlock]:
        """
        Get a list of codeblocks used by the control flow region.
        This may include things such as loop control statements or conditions for branching etc.
        """
        return []

    def get_meta_read_memlets(self) -> List[mm.Memlet]:
        """
        Get read memlets used by the control flow region itself, such as in condition checks for conditional blocks, or
        in loop conditions for loops etc.
        """
        return []

    def replace_meta_accesses(self, replacements: dict) -> None:
        """
        Replace accesses to specific data containers in reads or writes performed by the control flow region itself in
        meta accesses, such as in condition checks for conditional blocks or in loop conditions for loops, etc.

        :param replacements: A dictionary mapping the current data container names to the names of data containers with
                             which accesses to them should be replaced.
        """
        pass

    @property
    def root_sdfg(self) -> 'SDFG':
        from dace.sdfg.sdfg import SDFG  # Avoid import loop
        if not isinstance(self.cfg_list[0], SDFG):
            raise RuntimeError('Root CFG is not of type SDFG')
        return self.cfg_list[0]

    def reset_cfg_list(self) -> List['AbstractControlFlowRegion']:
        """
        Reset the CFG list when changes have been made to the SDFG's CFG tree.
        This collects all control flow graphs recursively and propagates the collection to all CFGs as the new CFG list.

        :return: The newly updated CFG list.
        """
        if isinstance(self, dace.SDFG) and self.parent_sdfg is not None:
            return self.parent_sdfg.reset_cfg_list()
        elif self._parent_graph is not None:
            return self._parent_graph.reset_cfg_list()
        else:
            # Propagate new CFG list to all children
            all_cfgs = list(self.all_control_flow_regions(recursive=True))
            for g in all_cfgs:
                g._cfg_list = all_cfgs
        return self._cfg_list

    def update_cfg_list(self, cfg_list):
        """
        Given a collection of CFGs, add them all to the current SDFG's CFG list.
        Any CFGs already in the list are skipped, and the newly updated list is propagated across all CFGs in the CFG
        tree.

        :param cfg_list: The collection of CFGs to add to the CFG list.
        """
        # TODO: Refactor
        sub_cfg_list = self._cfg_list
        for g in cfg_list:
            if g not in sub_cfg_list:
                sub_cfg_list.append(g)
        ptarget = None
        if isinstance(self, dace.SDFG) and self.parent_sdfg is not None:
            ptarget = self.parent_sdfg
        elif self._parent_graph is not None:
            ptarget = self._parent_graph
        if ptarget is not None:
            ptarget.update_cfg_list(sub_cfg_list)
            self._cfg_list = ptarget.cfg_list
            for g in sub_cfg_list:
                g._cfg_list = self._cfg_list
        else:
            self._cfg_list = sub_cfg_list

    def state(self, state_id: int) -> SDFGState:
        node = self.node(state_id)
        if not isinstance(node, SDFGState):
            raise TypeError(f'The node with id {state_id} is not an SDFGState')
        return node

    def inline(self, lower_returns: bool = False) -> Tuple[bool, Any]:
        """
        Inlines the control flow region into its parent control flow region (if it exists).

        :param lower_returns: Whether or not to remove explicit return blocks when inlining where possible. Defaults to
                              False.
        :return: True if the inlining succeeded, false otherwise.
        """
        parent = self.parent_graph
        if parent:

            # Add all region states and make sure to keep track of all the ones that need to be connected in the end.
            to_connect: Set[ControlFlowBlock] = set()
            ends_context: Set[ControlFlowBlock] = set()
            block_to_state_map: Dict[ControlFlowBlock, SDFGState] = dict()
            for node in self.nodes():
                node.label = self.label + '_' + node.label
                if isinstance(node, ReturnBlock) and lower_returns and isinstance(parent, dace.SDFG):
                    # If a return block is being inlined into an SDFG, convert it into a regular state. Otherwise it
                    # remains as-is.
                    newnode = parent.add_state(node.label)
                    block_to_state_map[node] = newnode
                    if self.out_degree(node) == 0:
                        to_connect.add(newnode)
                        ends_context.add(newnode)
                else:
                    parent.add_node(node, ensure_unique_name=True)
                    if self.out_degree(node) == 0:
                        to_connect.add(node)
                        if isinstance(node, (BreakBlock, ContinueBlock, ReturnBlock)):
                            ends_context.add(node)

            # Add all region edges.
            for edge in self.edges():
                src = block_to_state_map[edge.src] if edge.src in block_to_state_map else edge.src
                dst = block_to_state_map[edge.dst] if edge.dst in block_to_state_map else edge.dst
                parent.add_edge(src, dst, edge.data)

            # Redirect all edges to the region to the internal start state.
            for b_edge in parent.in_edges(self):
                parent.add_edge(b_edge.src, self.start_block, b_edge.data)
                parent.remove_edge(b_edge)
            
            end_state = None
            if len(to_connect) > 0:
                end_state = parent.add_state(self.label + '_end')
                # Redirect all edges exiting the region to instead exit the end state.
                for a_edge in parent.out_edges(self):
                    parent.add_edge(end_state, a_edge.dst, a_edge.data)
                    parent.remove_edge(a_edge)

                for node in to_connect:
                    if node in ends_context:
                        parent.add_edge(node, end_state, dace.InterstateEdge(condition='False'))
                    else:
                        parent.add_edge(node, end_state, dace.InterstateEdge())
            # Remove the original control flow region (self) from the parent graph.
            parent.remove_node(self)

            sdfg = parent if isinstance(parent, dace.SDFG) else parent.sdfg
            sdfg.reset_cfg_list()

            return True, end_state

        return False, None

    def new_symbols(self, symbols: Dict[str, dtypes.typeclass]) -> Dict[str, dtypes.typeclass]:
        """
        Returns a mapping between the symbol defined by this control flow region and its type, if it exists.
        """
        return {}

    ###################################################################
    # CFG API methods

    def add_return(self, label=None) -> ReturnBlock:
        label = self._ensure_unique_block_name(label)
        block = ReturnBlock(label)
        self._labels.add(label)
        self.add_node(block)
        return block

    def add_edge(self, src: ControlFlowBlock, dst: ControlFlowBlock, data: 'dace.sdfg.InterstateEdge'):
        """ Adds a new edge to the graph. Must be an InterstateEdge or a subclass thereof.

            :param u: Source node.
            :param v: Destination node.
            :param edge: The edge to add.
        """
        if not isinstance(src, ControlFlowBlock):
            raise TypeError('Expected ControlFlowBlock, got ' + str(type(src)))
        if not isinstance(dst, ControlFlowBlock):
            raise TypeError('Expected ControlFlowBlock, got ' + str(type(dst)))
        if not isinstance(data, dace.sdfg.InterstateEdge):
            raise TypeError('Expected InterstateEdge, got ' + str(type(data)))
        if dst is self._cached_start_block:
            self._cached_start_block = None
        return super().add_edge(src, dst, data)

    def _ensure_unique_block_name(self, proposed: Optional[str] = None) -> str:
        if self._labels is None or len(self._labels) != self.number_of_nodes():
            self._labels = set(s.label for s in self.nodes())
        return dt.find_new_name(proposed or 'block', self._labels)

    def add_node(self,
                 node,
                 is_start_block: bool = False,
                 ensure_unique_name: bool = False,
                 *,
                 is_start_state: bool = None):
        if not isinstance(node, ControlFlowBlock):
            raise TypeError('Expected ControlFlowBlock, got ' + str(type(node)))

        if ensure_unique_name:
            node.label = self._ensure_unique_block_name(node.label)

        super().add_node(node)
        self._cached_start_block = None
        node.parent_graph = self
        if isinstance(self, dace.SDFG):
            sdfg = self
        else:
            sdfg = self.sdfg
        node.sdfg = sdfg
        if isinstance(node, AbstractControlFlowRegion):
            for n in node.all_control_flow_blocks():
                n.sdfg = self.sdfg
        start_block = is_start_block
        if is_start_state is not None:
            warnings.warn('is_start_state is deprecated, use is_start_block instead', DeprecationWarning)
            start_block = is_start_state

        if start_block:
            self.start_block = len(self.nodes()) - 1
            self._cached_start_block = node

    def add_state(self, label=None, is_start_block=False, *, is_start_state: Optional[bool] = None) -> SDFGState:
        label = self._ensure_unique_block_name(label)
        state = SDFGState(label)
        self._labels.add(label)
        start_block = is_start_block
        if is_start_state is not None:
            warnings.warn('is_start_state is deprecated, use is_start_block instead', DeprecationWarning)
            start_block = is_start_state
        self.add_node(state, is_start_block=start_block)
        return state

    def add_state_before(self,
                         state: SDFGState,
                         label=None,
                         is_start_block=False,
                         condition: Optional[CodeBlock] = None,
                         assignments: Optional[Dict] = None,
                         *,
                         is_start_state: Optional[bool] = None) -> SDFGState:
        """ Adds a new SDFG state before an existing state, reconnecting predecessors to it instead.

            :param state: The state to prepend the new state before.
            :param label: State label.
            :param is_start_block: If True, resets scope block starting state to this state.
            :param condition: Transition condition of the newly created edge between state and the new state.
            :param assignments: Assignments to perform upon transition.
            :return: A new SDFGState object.
        """
        new_state = self.add_state(label, is_start_block=is_start_block, is_start_state=is_start_state)
        # Reconnect
        for e in self.in_edges(state):
            self.remove_edge(e)
            self.add_edge(e.src, new_state, e.data)
        # Add the new edge
        self.add_edge(new_state, state, dace.sdfg.InterstateEdge(condition=condition, assignments=assignments))
        return new_state

    def add_state_after(self,
                        state: SDFGState,
                        label=None,
                        is_start_block=False,
                        condition: Optional[CodeBlock] = None,
                        assignments: Optional[Dict] = None,
                        *,
                        is_start_state: Optional[bool] = None) -> SDFGState:
        """ Adds a new SDFG state after an existing state, reconnecting it to the successors instead.

            :param state: The state to append the new state after.
            :param label: State label.
            :param is_start_block: If True, resets scope block starting state to this state.
            :param condition: Transition condition of the newly created edge between state and the new state.
            :param assignments: Assignments to perform upon transition.
            :return: A new SDFGState object.
        """
        new_state = self.add_state(label, is_start_block=is_start_block, is_start_state=is_start_state)
        # Reconnect
        for e in self.out_edges(state):
            self.remove_edge(e)
            self.add_edge(new_state, e.dst, e.data)
        # Add the new edge
        self.add_edge(state, new_state, dace.sdfg.InterstateEdge(condition=condition, assignments=assignments))
        return new_state

    ###################################################################
    # Traversal methods

    def all_control_flow_regions(self, recursive=False, load_ext=False,
                                 parent_first=True) -> Iterator['AbstractControlFlowRegion']:
        """ Iterate over this and all nested control flow regions. """
        if parent_first:
            yield self
        for block in self.nodes():
            if isinstance(block, SDFGState) and recursive:
                for node in block.nodes():
                    if isinstance(node, nd.NestedSDFG):
                        if node.sdfg:
                            yield from node.sdfg.all_control_flow_regions(recursive=recursive, load_ext=load_ext,
                                                                          parent_first=parent_first)
                        elif load_ext:
                            node.load_external(block)
                            yield from node.sdfg.all_control_flow_regions(recursive=recursive, load_ext=load_ext,
                                                                          parent_first=parent_first)
            elif isinstance(block, AbstractControlFlowRegion):
                yield from block.all_control_flow_regions(recursive=recursive, load_ext=load_ext,
                                                          parent_first=parent_first)
        if not parent_first:
            yield self

    def all_sdfgs_recursive(self, load_ext=False) -> Iterator['SDFG']:
        """ Iterate over this and all nested SDFGs. """
        for cfg in self.all_control_flow_regions(recursive=True, load_ext=load_ext):
            if isinstance(cfg, dace.SDFG):
                yield cfg

    def all_states(self) -> Iterator[SDFGState]:
        """ Iterate over all states in this control flow graph. """
        for block in self.nodes():
            if isinstance(block, SDFGState):
                yield block
            elif isinstance(block, AbstractControlFlowRegion):
                yield from block.all_states()

    def all_control_flow_blocks(self, recursive=False) -> Iterator[ControlFlowBlock]:
        """ Iterate over all control flow blocks in this control flow graph. """
        for cfg in self.all_control_flow_regions(recursive=recursive):
            for block in cfg.nodes():
                yield block

    def all_interstate_edges(self, recursive=False) -> Iterator[Edge['dace.sdfg.InterstateEdge']]:
        """ Iterate over all interstate edges in this control flow graph. """
        for cfg in self.all_control_flow_regions(recursive=recursive):
            for edge in cfg.edges():
                yield edge

    ###################################################################
    # Inherited / Overrides

    def _used_symbols_internal(self,
                               all_symbols: bool,
                               defined_syms: Optional[Set] = None,
                               free_syms: Optional[Set] = None,
                               used_before_assignment: Optional[Set] = None,
                               keep_defined_in_mapping: bool = False,
                               with_contents: bool = True) -> Tuple[Set[str], Set[str], Set[str]]:
        defined_syms = set() if defined_syms is None else defined_syms
        free_syms = set() if free_syms is None else free_syms
        used_before_assignment = set() if used_before_assignment is None else used_before_assignment

        if with_contents:
            try:
                ordered_blocks = self.bfs_nodes(self.start_block)
            except ValueError:  # Failsafe (e.g., for invalid or empty SDFGs)
                ordered_blocks = self.nodes()

            for block in ordered_blocks:
                state_symbols = set()
                if isinstance(block, (ControlFlowRegion, ConditionalBlock)):
                    b_free_syms, b_defined_syms, b_used_before_syms = block._used_symbols_internal(
                        all_symbols, defined_syms, free_syms, used_before_assignment, keep_defined_in_mapping,
                        with_contents)
                    free_syms |= b_free_syms
                    defined_syms |= b_defined_syms
                    used_before_assignment |= b_used_before_syms
                    state_symbols = b_free_syms
                else:
                    state_symbols = block.used_symbols(all_symbols, keep_defined_in_mapping, with_contents)
                    free_syms |= state_symbols

                # Add free inter-state symbols
                for e in self.out_edges(block):
                    # NOTE: First we get the true InterstateEdge free symbols, then we compute the newly defined symbols
                    # by subracting the (true) free symbols from the edge's assignment keys. This way we can correctly
                    # compute the symbols that are used before being assigned.
                    efsyms = e.data.used_symbols(all_symbols)
                    # collect symbols representing data containers
                    dsyms = {sym for sym in efsyms if sym in self.sdfg.arrays}
                    for d in dsyms:
                        efsyms |= {str(sym) for sym in self.sdfg.arrays[d].used_symbols(all_symbols)}
                    defined_syms |= set(e.data.assignments.keys()) - (efsyms | state_symbols)
                    used_before_assignment.update(efsyms - defined_syms)
                    free_syms |= efsyms

        # Remove symbols that were used before they were assigned.
        defined_syms -= used_before_assignment

        if isinstance(self, dace.SDFG):
            # Remove from defined symbols those that are in the symbol mapping
            if self.parent_nsdfg_node is not None and keep_defined_in_mapping:
                defined_syms -= set(self.parent_nsdfg_node.symbol_mapping.keys())

            # Add the set of SDFG symbol parameters
            # If all_symbols is False, those symbols would only be added in the case of non-Python tasklets
            if all_symbols:
                free_syms |= set(self.symbols.keys())

        # Subtract symbols defined in inter-state edges and constants from the list of free symbols.
        free_syms -= defined_syms

        return free_syms, defined_syms, used_before_assignment

    def to_json(self, parent=None):
        graph_json = OrderedDiGraph.to_json(self)
        block_json = ControlFlowBlock.to_json(self, parent)
        graph_json.update(block_json)

        graph_json['cfg_list_id'] = int(self.cfg_id)
        graph_json['start_block'] = self._start_block

        return graph_json

    @classmethod
    def from_json(cls, json_obj, context=None):
        context = context or {'sdfg': None, 'parent_graph': None}
        _type = json_obj['type']
        if _type != cls.__name__:
            raise TypeError("Class type mismatch")

        nodes = json_obj['nodes']
        edges = json_obj['edges']

        ret = cls(label=json_obj['label'], sdfg=context['sdfg'])

        dace.serialize.set_properties_from_json(ret, json_obj)

        nodelist = []
        for n in nodes:
            nci = copy.copy(context)
            nci['parent_graph'] = ret

            block = dace.serialize.from_json(n, context=nci)
            ret.add_node(block)
            nodelist.append(block)

        for e in edges:
            e = dace.serialize.from_json(e)
            ret.add_edge(nodelist[int(e.src)], nodelist[int(e.dst)], e.data)

        if 'start_block' in json_obj:
            ret._start_block = json_obj['start_block']

        return ret

    ###################################################################
    # Getters, setters, and builtins

    def __str__(self):
        return ControlFlowBlock.__str__(self)

    def __repr__(self) -> str:
        return f'{self.__class__.__name__} ({self.label})'

    @property
    def cfg_list(self) -> List['ControlFlowRegion']:
        return self._cfg_list

    @property
    def cfg_id(self) -> int:
        """
        Returns the unique index of the current CFG within the current tree of CFGs (Top-level CFG/SDFG is 0, nested
        CFGs/SDFGs are greater).
        """
        return self.cfg_list.index(self)

    @property
    def start_block(self):
        """ Returns the starting block of this ControlFlowGraph. """
        if self._cached_start_block is not None:
            return self._cached_start_block

        source_nodes = self.source_nodes()
        if len(source_nodes) == 1:
            self._cached_start_block = source_nodes[0]
            return source_nodes[0]
        # If the starting block is ambiguous allow manual override.
        if self._start_block is not None:
            self._cached_start_block = self.node(self._start_block)
            return self._cached_start_block
        raise ValueError('Ambiguous or undefined starting block for ControlFlowGraph, '
                         'please use "is_start_block=True" when adding the '
                         'starting block with "add_state" or "add_node"')

    @start_block.setter
    def start_block(self, block_id):
        """ Manually sets the starting block of this ControlFlowGraph.

            :param block_id: The node ID (use `node_id(block)`) of the block to set.
        """
        if block_id < 0 or block_id >= self.number_of_nodes():
            raise ValueError('Invalid state ID')
        self._start_block = block_id
        self._cached_start_block = None


@make_properties
class ControlFlowRegion(AbstractControlFlowRegion):
    """
    A ``ControlFlowRegion`` represents a control flow graph node that itself contains a control flow graph.
    This can be an arbitrary control flow graph, but may also be a specific type of control flow region with additional
    semantics, such as a loop or a function call.
    """

    def __init__(self, label = '', sdfg = None, parent = None):
        super().__init__(label, sdfg, parent)


@make_properties
class LoopRegion(ControlFlowRegion):
    """
    A control flow region that represents a loop.

    Like in traditional programming languages, a loop has a condition that is checked before each iteration.
    It may have zero or more initialization statements that are executed before the first loop iteration, and zero or
    more update statements that are executed after each iteration. For example, a loop with only a condition and neither
    an initialization nor an update statement is equivalent to a while loop, while a loop with initialization and update
    statements represents a for loop. Loops may additionally be inverted, meaning that the condition is checked after
    the first iteration instead of before.

    A loop region, like any other control flow region, has a single distinct entry / start block, and one or more
    exit blocks. Exit blocks are blocks that have no outgoing edges or only conditional outgoing edges. Whenever an
    exit block finshes executing, one iteration of the loop is completed.

    Loops may have an arbitrary number of break states. Whenever a break state finishes executing, the loop is exited
    immediately. A loop may additionally have an arbitrary number of continue states. Whenever a continue state finishes
    executing, the next iteration of the loop is started immediately (with execution of the update statement(s), if
    present).
    """

    update_statement = CodeProperty(serialize_if=lambda ustmnt: ustmnt is not None,
                                    allow_none=True,
                                    default=None,
                                    desc='The loop update statement. May be None if the update happens elsewhere.')
    init_statement = CodeProperty(serialize_if=lambda istmnt: istmnt is not None,
                                  allow_none=True,
                                  default=None,
                                  desc='The loop init statement. May be None if the initialization happens elsewhere.')
    loop_condition = CodeProperty(allow_none=True, default=None, desc='The loop condition')
    inverted = Property(dtype=bool,
                        default=False,
                        desc='If True, the loop condition is checked after the first iteration.')
    update_before_condition = Property(dtype=bool,
                                       default=True,
                                       desc='If False, the loop condition is checked before the update statement is' +
                                       ' executed. This only applies to inverted loops, turning them from a typical ' +
                                       'do-while style into a while(true) with a break before the update (at the end ' +
                                       'of an iteration) if the condition no longer holds.')
    loop_variable = Property(dtype=str, default='', desc='The loop variable, if given')

    def __init__(self,
                 label: str,
                 condition_expr: Optional[Union[str, CodeBlock]] = None,
                 loop_var: Optional[str] = None,
                 initialize_expr: Optional[Union[str, CodeBlock]] = None,
                 update_expr: Optional[Union[str, CodeBlock]] = None,
                 inverted: bool = False,
                 sdfg: Optional['SDFG'] = None,
                 update_before_condition = True):
        super(LoopRegion, self).__init__(label, sdfg)

        if initialize_expr is not None:
            if isinstance(initialize_expr, CodeBlock):
                self.init_statement = initialize_expr
            else:
                self.init_statement = CodeBlock(initialize_expr)
        else:
            self.init_statement = None

        if condition_expr:
            if isinstance(condition_expr, CodeBlock):
                self.loop_condition = condition_expr
            else:
                self.loop_condition = CodeBlock(condition_expr)
        else:
            self.loop_condition = CodeBlock('True')

        if update_expr is not None:
            if isinstance(update_expr, CodeBlock):
                self.update_statement = update_expr
            else:
                self.update_statement = CodeBlock(update_expr)
        else:
            self.update_statement = None

        self.loop_variable = loop_var or ''
        self.inverted = inverted
        self.update_before_condition = update_before_condition

    def inline(self, lower_returns: bool = False) -> Tuple[bool, Any]:
        """
        Inlines the loop region into its parent control flow region.

        :param lower_returns: Whether or not to remove explicit return blocks when inlining where possible. Defaults to
                              False.
        :return: True if the inlining succeeded, false otherwise.
        """
        parent = self.parent_graph
        if not parent:
            raise RuntimeError('No top-level SDFG present to inline into')

        # Avoid circular imports
        from dace.frontend.python import astutils

        # Check that the loop initialization and update statements each only contain assignments, if the loop has any.
        if self.init_statement is not None:
            if isinstance(self.init_statement.code, list):
                for stmt in self.init_statement.code:
                    if not isinstance(stmt, astutils.ast.Assign):
                        return False, None
        if self.update_statement is not None:
            if isinstance(self.update_statement.code, list):
                for stmt in self.update_statement.code:
                    if not isinstance(stmt, astutils.ast.Assign):
                        return False, None

        # First recursively inline any other contained control flow regions other than loops to ensure break, continue,
        # and return are inlined correctly.
        def recursive_inline_cf_regions(region: ControlFlowRegion) -> None:
            for block in region.nodes():
                if ((isinstance(block, ControlFlowRegion) or isinstance(block, ConditionalBlock))
                    and not isinstance(block, LoopRegion)):
                    recursive_inline_cf_regions(block)
                    block.inline(lower_returns=lower_returns)
        recursive_inline_cf_regions(self)

        # Add all boilerplate loop states necessary for the structure.
        init_state = parent.add_state(self.label + '_init')
        guard_state = parent.add_state(self.label + '_guard')
        end_state = parent.add_state(self.label + '_end')
        loop_latch_state = parent.add_state(self.label + '_latch')

        # Add all loop states and make sure to keep track of all the ones that need to be connected in the end.
        # Return blocks are inlined as-is. If the parent graph is an SDFG, they are converted to states, otherwise
        # they are left as explicit exit blocks.
        connect_to_latch: Set[SDFGState] = set()
        connect_to_end: Set[SDFGState] = set()
        block_to_state_map: Dict[ControlFlowBlock, SDFGState] = dict()
        for node in self.nodes():
            node.label = self.label + '_' + node.label
            if isinstance(node, BreakBlock):
                newnode = parent.add_state(node.label)
                connect_to_end.add(newnode)
                block_to_state_map[node] = newnode
            elif isinstance(node, ContinueBlock):
                newnode = parent.add_state(node.label)
                connect_to_latch.add(newnode)
                block_to_state_map[node] = newnode
            elif isinstance(node, ReturnBlock) and isinstance(parent, dace.SDFG):
                newnode = parent.add_state(node.label)
                block_to_state_map[node] = newnode
            else:
                if self.out_degree(node) == 0:
                    connect_to_latch.add(node)
                parent.add_node(node, ensure_unique_name=True)

        # Add all internal loop edges.
        for edge in self.edges():
            src = block_to_state_map[edge.src] if edge.src in block_to_state_map else edge.src
            dst = block_to_state_map[edge.dst] if edge.dst in block_to_state_map else edge.dst
            parent.add_edge(src, dst, edge.data)

        # Redirect all edges to the loop to the init state.
        for b_edge in parent.in_edges(self):
            parent.add_edge(b_edge.src, init_state, b_edge.data)
            parent.remove_edge(b_edge)
        # Redirect all edges exiting the loop to instead exit the end state.
        for a_edge in parent.out_edges(self):
            parent.add_edge(end_state, a_edge.dst, a_edge.data)
            parent.remove_edge(a_edge)

        # Add an initialization edge that initializes the loop variable if applicable.
        init_edge = dace.InterstateEdge()
        if self.init_statement is not None:
            init_edge.assignments = {}
            for stmt in self.init_statement.code:
                assign: astutils.ast.Assign = stmt
                init_edge.assignments[assign.targets[0].id] = astutils.unparse(assign.value)
        if self.inverted:
            parent.add_edge(init_state, self.start_block, init_edge)
        else:
            parent.add_edge(init_state, guard_state, init_edge)

        # Connect the loop tail.
        update_edge = dace.InterstateEdge()
        if self.update_statement is not None:
            update_edge.assignments = {}
            for stmt in self.update_statement.code:
                assign: astutils.ast.Assign = stmt
                update_edge.assignments[assign.targets[0].id] = astutils.unparse(assign.value)
        parent.add_edge(loop_latch_state, guard_state, update_edge)

        # Add condition checking edges and connect the guard state.
        cond_expr = self.loop_condition.code
        parent.add_edge(guard_state, end_state,
                        dace.InterstateEdge(CodeBlock(astutils.negate_expr(cond_expr)).code))
        parent.add_edge(guard_state, self.start_block, dace.InterstateEdge(CodeBlock(cond_expr).code))

        # Connect any end states from the loop's internal state machine to the tail state so they end a
        # loop iteration. Do the same for any continue states, and connect any break states to the end of the loop.
        for node in connect_to_latch:
            parent.add_edge(node, loop_latch_state, dace.InterstateEdge())
        for node in connect_to_end:
            parent.add_edge(node, end_state, dace.InterstateEdge())

        parent.remove_node(self)

        sdfg = parent if isinstance(parent, dace.SDFG) else parent.sdfg
        sdfg.reset_cfg_list()

        return True, (init_state, guard_state, end_state)

    def get_meta_codeblocks(self):
        codes = [self.loop_condition]
        if self.init_statement:
            codes.append(self.init_statement)
        if self.update_statement:
            codes.append(self.update_statement)
        return codes

    def get_meta_read_memlets(self) -> List[mm.Memlet]:
        # Avoid cyclic imports.
        from dace.sdfg.sdfg import memlets_in_ast
        read_memlets = memlets_in_ast(self.loop_condition.code[0], self.sdfg.arrays)
        if self.init_statement:
            read_memlets.extend(memlets_in_ast(self.init_statement.code[0], self.sdfg.arrays))
        if self.update_statement:
            read_memlets.extend(memlets_in_ast(self.update_statement.code[0], self.sdfg.arrays))
        return read_memlets

    def replace_meta_accesses(self, replacements):
        replace_in_codeblock(self.loop_condition, replacements)
        if self.init_statement:
            replace_in_codeblock(self.init_statement, replacements)
        if self.update_statement:
            replace_in_codeblock(self.update_statement, replacements)

    def _used_symbols_internal(self,
                               all_symbols: bool,
                               defined_syms: Optional[Set] = None,
                               free_syms: Optional[Set] = None,
                               used_before_assignment: Optional[Set] = None,
                               keep_defined_in_mapping: bool = False,
                               with_contents: bool = True) -> Tuple[Set[str], Set[str], Set[str]]:
        defined_syms = set() if defined_syms is None else defined_syms
        free_syms = set() if free_syms is None else free_syms
        used_before_assignment = set() if used_before_assignment is None else used_before_assignment

        defined_syms.add(self.loop_variable)
        if self.init_statement is not None:
            free_syms |= self.init_statement.get_free_symbols()
        if self.update_statement is not None:
            free_syms |= self.update_statement.get_free_symbols()
        cond_free_syms = self.loop_condition.get_free_symbols()
        if self.loop_variable and self.loop_variable in cond_free_syms:
            cond_free_syms.remove(self.loop_variable)

        b_free_symbols, b_defined_symbols, b_used_before_assignment = super()._used_symbols_internal(
            all_symbols, keep_defined_in_mapping=keep_defined_in_mapping, with_contents=with_contents)
        outside_defined = defined_syms - used_before_assignment
        used_before_assignment |= ((b_used_before_assignment - {self.loop_variable}) - outside_defined)
        free_syms |= b_free_symbols
        defined_syms |= b_defined_symbols

        defined_syms -= used_before_assignment
        free_syms -= defined_syms
        free_syms |= cond_free_syms

        return free_syms, defined_syms, used_before_assignment

    def new_symbols(self, symbols) -> Dict[str, dtypes.typeclass]:
        # Avoid cyclic import
        from dace.codegen.tools.type_inference import infer_expr_type
        from dace.transformation.passes.analysis import loop_analysis

        if self.init_statement and self.loop_variable:
            alltypes = copy.copy(symbols)
            alltypes.update({k: v.dtype for k, v in self.sdfg.arrays.items()})
            l_end = loop_analysis.get_loop_end(self)
            l_start = loop_analysis.get_init_assignment(self)
            l_step = loop_analysis.get_loop_stride(self)
            inferred_type = dtypes.result_type_of(infer_expr_type(l_start, alltypes),
                                                  infer_expr_type(l_step, alltypes),
                                                  infer_expr_type(l_end, alltypes))
            init_rhs = loop_analysis.get_init_assignment(self)
            if self.loop_variable not in symbolic.free_symbols_and_functions(init_rhs):
                return {self.loop_variable: inferred_type}
        return {}

    def replace_dict(self,
                     repl: Dict[str, str],
                     symrepl: Optional[Dict[symbolic.SymbolicType, symbolic.SymbolicType]] = None,
                     replace_in_graph: bool = True,
                     replace_keys: bool = True):
        if replace_keys:
            if self.loop_variable and self.loop_variable in repl:
                self.loop_variable = repl[self.loop_variable]

        from dace.sdfg.replace import replace_properties_dict
        replace_properties_dict(self, repl, symrepl)

        super().replace_dict(repl, symrepl, replace_in_graph)

    def add_break(self, label=None) -> BreakBlock:
        label = self._ensure_unique_block_name(label)
        block = BreakBlock(label)
        self._labels.add(label)
        self.add_node(block)
        return block

    def add_continue(self, label=None) -> ContinueBlock:
        label = self._ensure_unique_block_name(label)
        block = ContinueBlock(label)
        self._labels.add(label)
        self.add_node(block)
        return block

    @property
    def has_continue(self) -> bool:
        for node, _ in self.all_nodes_recursive(lambda n, _: not isinstance(n, (LoopRegion, SDFGState))):
            if isinstance(node, ContinueBlock):
                return True
        return False

    @property
    def has_break(self) -> bool:
        for node, _ in self.all_nodes_recursive(lambda n, _: not isinstance(n, (LoopRegion, SDFGState))):
            if isinstance(node, BreakBlock):
                return True
        return False

    @property
    def has_return(self) -> bool:
        for node, _ in self.all_nodes_recursive(lambda n, _: not isinstance(n, (LoopRegion, SDFGState))):
            if isinstance(node, ReturnBlock):
                return True
        return False


@make_properties
class ConditionalBlock(AbstractControlFlowRegion):

    _branches: List[Tuple[Optional[CodeBlock], ControlFlowRegion]]

    def __init__(self, label: str = '', sdfg: Optional['SDFG'] = None, parent: Optional['ControlFlowRegion'] = None):
        super().__init__(label, sdfg, parent)
        self._branches = []

    def sub_regions(self):
        return [b for _, b in self.branches]

    def replace_meta_accesses(self, replacements):
        for c, _ in self.branches:
            if c is not None:
                replace_in_codeblock(c, replacements)

    def __str__(self):
        return self._label

    def __repr__(self) -> str:
        return f'ConditionalBlock ({self.label})'

    @property
    def branches(self) -> List[Tuple[Optional[CodeBlock], ControlFlowRegion]]:
        return self._branches

    def add_branch(self, condition: Optional[CodeBlock], branch: ControlFlowRegion):
        self._branches.append([condition, branch])
        branch.parent_graph = self
        branch.sdfg = self.sdfg

    def remove_branch(self, branch: ControlFlowRegion):
        self._branches = [(c, b) for c, b in self._branches if b is not branch]

    def get_meta_codeblocks(self):
        codes = []
        for c, _ in self.branches:
            if c is not None:
                codes.append(c)
        return codes

    def get_meta_read_memlets(self) -> List[mm.Memlet]:
        # Avoid cyclic imports.
        from dace.sdfg.sdfg import memlets_in_ast
        read_memlets = []
        for c, _ in self.branches:
            if c is not None:
                read_memlets.extend(memlets_in_ast(c.code[0], self.sdfg.arrays))
        return read_memlets
    
    def _used_symbols_internal(self,
                               all_symbols: bool,
                               defined_syms: Optional[Set] = None,
                               free_syms: Optional[Set] = None,
                               used_before_assignment: Optional[Set] = None,
                               keep_defined_in_mapping: bool = False,
                               with_contents: bool = True) -> Tuple[Set[str], Set[str], Set[str]]:
        defined_syms = set() if defined_syms is None else defined_syms
        free_syms = set() if free_syms is None else free_syms
        used_before_assignment = set() if used_before_assignment is None else used_before_assignment

        for condition, region in self._branches:
            if condition is not None:
                free_syms |= condition.get_free_symbols(defined_syms)
            b_free_symbols, b_defined_symbols, b_used_before_assignment = region._used_symbols_internal(
                all_symbols, defined_syms, free_syms, used_before_assignment, keep_defined_in_mapping, with_contents)
            free_syms |= b_free_symbols
            defined_syms |= b_defined_symbols
            used_before_assignment |= b_used_before_assignment

        defined_syms -= used_before_assignment
        free_syms -= defined_syms

        return free_syms, defined_syms, used_before_assignment

    def replace_dict(self,
                     repl: Dict[str, str],
                     symrepl: Optional[Dict[symbolic.SymbolicType, symbolic.SymbolicType]] = None,
                     replace_in_graph: bool = True,
                     replace_keys: bool = True):
        # Avoid circular imports
        from dace.sdfg.replace import replace_in_codeblock

        if replace_keys:
            from dace.sdfg.replace import replace_properties_dict
            replace_properties_dict(self, repl, symrepl)

        for cond, region in self._branches:
            region.replace_dict(repl, symrepl, replace_in_graph)
            if cond is not None:
                replace_in_codeblock(cond, repl)

    def to_json(self, parent=None):
        json = super().to_json(parent)
        json['branches'] = [(condition.to_json() if condition is not None else None, cfg.to_json())
                            for condition, cfg in self._branches]
        return json
    
    @classmethod
    def from_json(cls, json_obj, context=None):
        context = context or {'sdfg': None, 'parent_graph': None}
        _type = json_obj['type']
        if _type != cls.__name__:
            raise TypeError('Class type mismatch')

        ret = cls(label=json_obj['label'], sdfg=context['sdfg'])

        dace.serialize.set_properties_from_json(ret, json_obj)

        for condition, region in json_obj['branches']:
            if condition is not None:
                ret.add_branch(CodeBlock.from_json(condition), ControlFlowRegion.from_json(region, context))
            else:
                ret.add_branch(None, ControlFlowRegion.from_json(region, context))
        return ret

    def inline(self, lower_returns: bool = False) -> Tuple[bool, Any]:
        """
        Inlines the conditional region into its parent control flow region.

        :param lower_returns: Whether or not to remove explicit return blocks when inlining where possible. Defaults to
                              False.
        :return: True if the inlining succeeded, false otherwise.
        """
        parent = self.parent_graph
        if not parent:
            raise RuntimeError('No top-level SDFG present to inline into')

        # Add all boilerplate states necessary for the structure.
        guard_state = parent.add_state(self.label + '_guard')
        end_state = parent.add_state(self.label + '_end')

        # Redirect all edges to the region to the init state.
        for b_edge in parent.in_edges(self):
            parent.add_edge(b_edge.src, guard_state, b_edge.data)
            parent.remove_edge(b_edge)
        # Redirect all edges exiting the region to instead exit the end state.
        for a_edge in parent.out_edges(self):
            parent.add_edge(end_state, a_edge.dst, a_edge.data)
            parent.remove_edge(a_edge)

        from dace.sdfg.sdfg import InterstateEdge
        else_branch = None
        full_cond_expression: Optional[List[ast.AST]] = None
        for condition, region in self._branches:
            if condition is None:
                else_branch = region
            else:
                if full_cond_expression is None:
                    full_cond_expression = condition.code[0]
                else:
                    full_cond_expression = astutils.and_expr(full_cond_expression, condition.code[0])
                parent.add_node(region)
                parent.add_edge(guard_state, region, InterstateEdge(condition=condition))
                parent.add_edge(region, end_state, InterstateEdge())
                region.inline(lower_returns=lower_returns)
        if full_cond_expression is not None:
            negative_full_cond = astutils.negate_expr(full_cond_expression)
            negative_cond = CodeBlock([negative_full_cond])
        else:
            negative_cond = CodeBlock('1')

        if else_branch is not None:
            parent.add_node(else_branch)
            parent.add_edge(guard_state, else_branch, InterstateEdge(condition=negative_cond))
            parent.add_edge(else_branch, end_state, InterstateEdge())
            else_branch.inline(lower_returns=lower_returns)
        else:
            parent.add_edge(guard_state, end_state, InterstateEdge(condition=negative_cond))

        parent.remove_node(self)

        sdfg = parent if isinstance(parent, dace.SDFG) else parent.sdfg
        sdfg.reset_cfg_list()

        return True, (guard_state, end_state)

    # Abstract control flow region overrides

    @property
    def start_block(self):
        return None

    @start_block.setter
    def start_block(self, _):
        pass

    # Graph API overrides.

    def node_id(self, node: 'ControlFlowBlock') -> int:
        try:
            return next(i for i, (_, b) in enumerate(self._branches) if b is node)
        except StopIteration:
            raise NodeNotFoundError(node)

    def nodes(self) -> List['ControlFlowBlock']:
        return [node for _, node in self._branches]

    def number_of_nodes(self):
        return len(self._branches)

    def edges(self) -> List[Edge['dace.sdfg.InterstateEdge']]:
        return []

    def in_edges(self, _: 'ControlFlowBlock') -> List[Edge['dace.sdfg.InterstateEdge']]:
        return []

    def out_edges(self, _: 'ControlFlowBlock') -> List[Edge['dace.sdfg.InterstateEdge']]:
        return []

    def all_edges(self, _: 'ControlFlowBlock') -> List[Edge['dace.sdfg.InterstateEdge']]:
        return []


@make_properties
class NamedRegion(ControlFlowRegion):

    debuginfo = DebugInfoProperty()

    def __init__(self, label: str, sdfg: Optional['SDFG']=None, debuginfo: Optional[dtypes.DebugInfo]=None):
        super().__init__(label, sdfg)
        self.debuginfo = debuginfo

@make_properties
class FunctionCallRegion(NamedRegion):

    arguments = DictProperty(str, str)

    def __init__(self, label: str, arguments: Dict[str, str] = {}, sdfg: 'SDFG' = None,
                 debuginfo: Optional[dtypes.DebugInfo]=None):
        super().__init__(label, sdfg, debuginfo)
        self.arguments = arguments<|MERGE_RESOLUTION|>--- conflicted
+++ resolved
@@ -1692,11 +1692,7 @@
         schedule=dtypes.ScheduleType.Default,
         location=None,
         debuginfo=None,
-<<<<<<< HEAD
-        external_path: Optional[str] = None,
-=======
         symbol_type_mapping: Dict[str, dtypes.typeclass] = None
->>>>>>> 5442b621
     ):
         """ Adds a nested SDFG to the SDFG state. """
         if name is None:
